// Code generated by pulumi-gen-awsx DO NOT EDIT.
// *** WARNING: Do not edit by hand unless you're certain you know what you are doing! ***

package lb

import (
	"fmt"

	"github.com/blang/semver"
<<<<<<< HEAD
	"github.com/pulumi/pulumi-awsx/sdk/v2/go/awsx/utilities"
=======
	"github.com/pulumi/pulumi-awsx/sdk/go/awsx/internal"
>>>>>>> 6c982310
	_ "github.com/pulumi/pulumi-docker/sdk/v3/go/docker"
	"github.com/pulumi/pulumi/sdk/v3/go/pulumi"
)

type module struct {
	version semver.Version
}

func (m *module) Version() semver.Version {
	return m.version
}

func (m *module) Construct(ctx *pulumi.Context, name, typ, urn string) (r pulumi.Resource, err error) {
	switch typ {
	case "awsx:lb:ApplicationLoadBalancer":
		r = &ApplicationLoadBalancer{}
	case "awsx:lb:NetworkLoadBalancer":
		r = &NetworkLoadBalancer{}
	case "awsx:lb:TargetGroupAttachment":
		r = &TargetGroupAttachment{}
	default:
		return nil, fmt.Errorf("unknown resource type: %s", typ)
	}

	err = ctx.RegisterResource(typ, name, nil, r, pulumi.URN_(urn))
	return
}

func init() {
<<<<<<< HEAD
	version, err := utilities.PkgVersion()
=======
	version, err := internal.PkgVersion()
>>>>>>> 6c982310
	if err != nil {
		version = semver.Version{Major: 1}
	}
	pulumi.RegisterResourceModule(
		"awsx",
		"lb",
		&module{version},
	)
}<|MERGE_RESOLUTION|>--- conflicted
+++ resolved
@@ -7,11 +7,7 @@
 	"fmt"
 
 	"github.com/blang/semver"
-<<<<<<< HEAD
-	"github.com/pulumi/pulumi-awsx/sdk/v2/go/awsx/utilities"
-=======
-	"github.com/pulumi/pulumi-awsx/sdk/go/awsx/internal"
->>>>>>> 6c982310
+	"github.com/pulumi/pulumi-awsx/sdk/v2/go/awsx/internal"
 	_ "github.com/pulumi/pulumi-docker/sdk/v3/go/docker"
 	"github.com/pulumi/pulumi/sdk/v3/go/pulumi"
 )
@@ -41,11 +37,7 @@
 }
 
 func init() {
-<<<<<<< HEAD
-	version, err := utilities.PkgVersion()
-=======
 	version, err := internal.PkgVersion()
->>>>>>> 6c982310
 	if err != nil {
 		version = semver.Version{Major: 1}
 	}
