--- conflicted
+++ resolved
@@ -16,12 +16,8 @@
     },
     "dependencies": {
         "@aws-sdk/client-ecs": "^3.405.0",
-<<<<<<< HEAD
-        "@pulumi/aws": "^6.65.0",
+        "@pulumi/aws": "^6.66.2",
         "@pulumi/docker": "^4.6.0",
-=======
-        "@pulumi/aws": "^6.66.2",
->>>>>>> 2f75144e
         "@pulumi/docker-build": "^0.0.8",
         "@pulumi/pulumi": "^3.142.0",
         "@types/aws-lambda": "^8.10.23",
