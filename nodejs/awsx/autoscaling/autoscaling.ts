--- conflicted
+++ resolved
@@ -83,11 +83,7 @@
 
         // Now go and actually find the group created by cloudformation.  The id for the group will
         // be stored in `stack.outputs.Instances`.
-<<<<<<< HEAD
-        this.group = aws.autoscaling.Group.get(name, <any>this.stack.outputs["Instances"], undefined, { parent: this });
-=======
         this.group = aws.autoscaling.Group.get(name, <pulumi.Output<string>>this.stack.outputs["Instances"], undefined, { parent: this });
->>>>>>> fe22e20f
 
         this.registerOutputs();
     }
