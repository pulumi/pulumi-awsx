{
    "name": "@pulumi/awsx",
    "version": "${VERSION}",
    "description": "Pulumi Amazon Web Services (AWS) infrastructure components.",
    "license": "Apache-2.0",
    "keywords": [
        "pulumi",
        "aws",
        "awsx"
    ],
    "homepage": "https://pulumi.io",
    "repository": "https://github.com/pulumi/pulumi-awsx",
    "dependencies": {
<<<<<<< HEAD
        "@pulumi/pulumi": "feature-all",
        "@pulumi/aws": "feature-all",
        "@pulumi/docker": "feature-all",
=======
        "@pulumi/pulumi": "^0.17.4",
        "@pulumi/aws": "^0.18.0",
        "@pulumi/docker": "^0.17.0",
>>>>>>> 91e7fcb2
        "mime": "^2.0.0"
    },
    "devDependencies": {
        "@types/aws-sdk": "^2.7.0",
        "@types/mime": "^2.0.0",
        "@types/node": "^10.0.0",
        "tslint": "^5.11.0",
        "typedoc": "^0.13.0",
        "typescript": "^3.4.1"
    }
}<|MERGE_RESOLUTION|>--- conflicted
+++ resolved
@@ -11,15 +11,9 @@
     "homepage": "https://pulumi.io",
     "repository": "https://github.com/pulumi/pulumi-awsx",
     "dependencies": {
-<<<<<<< HEAD
         "@pulumi/pulumi": "feature-all",
         "@pulumi/aws": "feature-all",
         "@pulumi/docker": "feature-all",
-=======
-        "@pulumi/pulumi": "^0.17.4",
-        "@pulumi/aws": "^0.18.0",
-        "@pulumi/docker": "^0.17.0",
->>>>>>> 91e7fcb2
         "mime": "^2.0.0"
     },
     "devDependencies": {
