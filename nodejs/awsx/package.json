{
    "name": "@pulumi/awsx",
    "version": "${VERSION}",
    "description": "Pulumi Amazon Web Services (AWS) infrastructure components.",
    "license": "Apache-2.0",
    "keywords": [
        "pulumi",
        "aws",
        "awsx"
    ],
    "homepage": "https://pulumi.io",
    "repository": "https://github.com/pulumi/pulumi-awsx",
    "dependencies": {
<<<<<<< HEAD
        "@pulumi/pulumi": "^0.17.23",
        "@pulumi/aws": "feature-liftProps",
        "@pulumi/docker": "feature-liftProps",
=======
        "@pulumi/pulumi": "^0.17.24",
        "@pulumi/aws": "^0.18.21",
        "@pulumi/docker": "^0.17.2",
>>>>>>> 9dd3fdce
        "@types/aws-lambda": "^8.10.23",
        "mime": "^2.0.0",
        "deasync": "^0.1.15"
    },
    "devDependencies": {
        "@types/aws-sdk": "^2.7.0",
        "@types/mime": "^2.0.0",
        "@types/node": "^10.0.0",
        "@types/deasync": "^0.1.0",
        "tslint": "^5.11.0",
        "typedoc": "^0.13.0",
        "typescript": "^3.4.5"
    }
}<|MERGE_RESOLUTION|>--- conflicted
+++ resolved
@@ -11,15 +11,9 @@
     "homepage": "https://pulumi.io",
     "repository": "https://github.com/pulumi/pulumi-awsx",
     "dependencies": {
-<<<<<<< HEAD
-        "@pulumi/pulumi": "^0.17.23",
-        "@pulumi/aws": "feature-liftProps",
-        "@pulumi/docker": "feature-liftProps",
-=======
-        "@pulumi/pulumi": "^0.17.24",
-        "@pulumi/aws": "^0.18.21",
+        "@pulumi/pulumi": "^0.17.25",
+        "@pulumi/aws": "^0.18.23",
         "@pulumi/docker": "^0.17.2",
->>>>>>> 9dd3fdce
         "@types/aws-lambda": "^8.10.23",
         "mime": "^2.0.0",
         "deasync": "^0.1.15"
