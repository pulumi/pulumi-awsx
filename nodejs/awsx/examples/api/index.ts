--- conflicted
+++ resolved
@@ -79,12 +79,8 @@
             name: "key",
             in: "query",
         }],
-<<<<<<< HEAD
         requireAPIKey: true,
-        authorizers: [awsx.apigateway.getTokenLambdaAuthorizerDefinition({
-=======
         authorizers: [awsx.apigateway.getTokenLambdaAuthorizer({
->>>>>>> 9e7116b1
             header: "Authorization",
             handler: async (event: awsx.apigateway.AuthorizerEvent) => {
                 const token = event.authorizationToken;
