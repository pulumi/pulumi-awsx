--- conflicted
+++ resolved
@@ -24,13 +24,9 @@
 import * as awslambda from "aws-lambda";
 
 import { sha1hash } from "../utils";
-<<<<<<< HEAD
+
+import { apiKeySecurityDefinition } from "./apikey";
 import * as lambdaAuthorizer from "./lambdaAuthorizer";
-=======
-
-import { apiKeySecurityDefinition } from "./apikey";
-import * as authorizer from "./authorizer";
->>>>>>> f6fb9c87
 import * as reqvalidation from "./requestValidator";
 import {
     APIKeySource,
@@ -491,14 +487,10 @@
     // this once.  So have a value here that can be lazily initialized the first route we hit, which
     // can then be used for all successive static routes.
     let staticRouteBucket: aws.s3.Bucket | undefined;
-<<<<<<< HEAD
-    const apiAuthorizers: Record<string, Authorizer> = {};
-=======
 
     // Use this to track the API's authorizers and ensure any authorizers with the same name
     // reference the same authorizer.
-    const apiAuthorizers: Record<string, authorizer.LambdaAuthorizer> = {};
->>>>>>> f6fb9c87
+    const apiAuthorizers: Record<string, Authorizer> = {};
 
     for (const route of routes) {
         checkRoute(api, route, "path");
