--- conflicted
+++ resolved
@@ -13,13 +13,9 @@
 // limitations under the License.
 
 export * from "./api";
-<<<<<<< HEAD
 export * from "./lambdaauthorizer";
 export * from "./cognitoauthorizer";
-=======
-export * from "./authorizer";
 export * from "./metrics";
->>>>>>> 27eef106
 
 // @pulumi/awsx is a deployment-only module.  If someone tries to capture it, and we fail for some
 // reason we want to give a good message about what the problem likely is.  Note that capturing a
