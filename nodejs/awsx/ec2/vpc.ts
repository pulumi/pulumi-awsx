// Copyright 2016-2018, Pulumi Corporation.
//
// Licensed under the Apache License, Version 2.0 (the "License");
// you may not use this file except in compliance with the License.
// You may obtain a copy of the License at
//
//     http://www.apache.org/licenses/LICENSE-2.0
//
// Unless required by applicable law or agreed to in writing, software
// distributed under the License is distributed on an "AS IS" BASIS,
// WITHOUT WARRANTIES OR CONDITIONS OF ANY KIND, either express or implied.
// See the License for the specific language governing permissions and
// limitations under the License.

import * as aws from "@pulumi/aws";
import * as pulumi from "@pulumi/pulumi";

import * as x from "..";
import * as topology from "./vpcTopology";

import * as utils from "../utils";

// Mapping from vpcId to Vpc.
const defaultVpcs = new Map<string, Promise<Vpc>>();

export class Vpc extends pulumi.ComponentResource {
    // Convenience properties.  Equivalent to getting the IDs from teh corresponding XxxSubnets
    // properties.
    public readonly publicSubnetIds: pulumi.Output<string>[] = [];
    public readonly privateSubnetIds: pulumi.Output<string>[] = [];
    public readonly isolatedSubnetIds: pulumi.Output<string>[] = [];

    public readonly vpc: aws.ec2.Vpc;
    public readonly id: pulumi.Output<string>;

    public readonly publicSubnets: x.ec2.Subnet[] = [];
    public readonly privateSubnets: x.ec2.Subnet[] = [];
    public readonly isolatedSubnets: x.ec2.Subnet[] = [];

    /**
     * The internet gateway created to allow traffic to/from the internet to the public subnets.
     * Only available if this was created using [VpcArgs].
     */
    public internetGateway?: x.ec2.InternetGateway;

    /**
     * The nat gateways created to allow private subnets access to the internet.
     * Only available if this was created using [VpcArgs].
     */
    public readonly natGateways: x.ec2.NatGateway[] = [];

    constructor(name: string, args: ExistingVpcArgs, opts?: pulumi.ComponentResourceOptions);
    /** @internal */
    constructor(name: string, args: InternalVpcArgs, opts?: pulumi.ComponentResourceOptions);
    /** @internal */
    constructor(name: string, args: InternalVpcArgs | ExistingVpcArgs, opts: pulumi.ComponentResourceOptions = {}) {
        super("awsx:x:ec2:Vpc", name, {}, opts);

        if (isExistingVpcArgs(args)) {
            this.vpc = args.vpc;
            this.id = this.vpc.id;
        }
        else {
            if (!args.availabilityZones) {
                throw new pulumi.ResourceError("Do not call [new Vpc]. Use [Vpc.create] or [Vpc.createValue] instead.", this);
            }

            const cidrBlock = args.cidrBlock === undefined ? "10.0.0.0/16" : args.cidrBlock;
            const availabilityZones = args.availabilityZones;

            const numberOfNatGateways = args.numberOfNatGateways === undefined ? availabilityZones.length : args.numberOfNatGateways;
            const assignGeneratedIpv6CidrBlock = utils.ifUndefined(args.assignGeneratedIpv6CidrBlock, false);

            // We previously did not parent the underlying Vpc to this component. We now do. Provide
            // an alias so this doesn't cause resources to be destroyed/recreated for existing
            // stacks.
            this.vpc = new aws.ec2.Vpc(name, {
                ...args,
                cidrBlock,
                enableDnsHostnames: utils.ifUndefined(args.enableDnsHostnames, true),
                enableDnsSupport: utils.ifUndefined(args.enableDnsSupport, true),
                instanceTenancy: utils.ifUndefined(args.instanceTenancy, "default"),
                assignGeneratedIpv6CidrBlock,
            }, { parent: this, aliases: [{ parent: pulumi.rootStackResource }] });
            this.id = this.vpc.id;

            const subnets = args.subnets || [
                { type: "public" },
                { type: "private" },
            ];

            this.partition(
                name, cidrBlock, availabilityZones, numberOfNatGateways,
                assignGeneratedIpv6CidrBlock, subnets, opts);

            // Create an internet gateway if we have public subnets.
            this.addInternetGateway(name, this.publicSubnets);
        }

        this.registerOutputs();
    }

<<<<<<< HEAD
    public static create(name: string, args: VpcArgs, opts: pulumi.ComponentResourceOptions = {}) {
        return pulumi.output(Vpc.createValue(name, args, opts));
    }

    public static async createValue(name: string, args: VpcArgs, opts: pulumi.ComponentResourceOptions = {}) {
        const provider = Vpc.getProvider(opts);
        const availabilityZones = await getAvailabilityZones(opts.parent, provider, args.numberOfAvailabilityZones);
        return new Vpc(name, {
            ...args,
            availabilityZones,
        }, opts);
    }

    /** @internal */
    public async partition(
=======
    /** @internal */
    public partition(
>>>>>>> f3ac9909
            name: string, cidrBlock: CidrBlock, availabilityZones: topology.AvailabilityZoneDescription[],
            numberOfNatGateways: number, assignGeneratedIpv6CidrBlock: pulumi.Output<boolean>,
            subnetArgs: VpcSubnetArgs[], opts: pulumi.ComponentResourceOptions) {
        // Create the appropriate subnets.  Default to a single public and private subnet for each
        // availability zone if none were specified.
        const { subnets, natGateways, natRoutes } = topology.create(
            this, name, cidrBlock, this.vpc.ipv6CidrBlock, availabilityZones,
            numberOfNatGateways, assignGeneratedIpv6CidrBlock, subnetArgs);

        for (const desc of subnets) {
            // We previously did not parent the subnet to this component. We now do. Provide an
            // alias so this doesn't cause resources to be destroyed/recreated for existing
            // stacks.
            // Only set one of availabilityZone or availabilityZoneId
            const availabilityZone = desc.args.availabilityZone;
            const availabilityZoneId = availabilityZone ? undefined : desc.args.availabilityZoneId;

            const subnet = new x.ec2.Subnet(desc.subnetName, this, {
                ...desc.args,
                availabilityZone,
                availabilityZoneId,
                tags: utils.mergeTags({ type: desc.type, Name: desc.subnetName }, desc.args.tags),
            }, { aliases: [{ parent: opts.parent }], ignoreChanges: desc.ignoreChanges, parent: this });

            this.addSubnet(desc.type, subnet);
        }

        for (const desc of natGateways) {
            const publicSubnet = this.publicSubnets.find(s => s.subnetName === desc.publicSubnet);
            if (!publicSubnet) {
                throw new pulumi.ResourceError(`Could not find public subnet named ${desc.publicSubnet}`, this);
            }

            this.addNatGateway(desc.name, { subnet: publicSubnet });
        }

        for (const desc of natRoutes) {
            const privateSubnet = this.privateSubnets.find(s => s.subnetName === desc.privateSubnet);
            if (!privateSubnet) {
                throw new pulumi.ResourceError(`Could not find private subnet named ${desc.privateSubnet}`, this);
            }

            const natGateway = this.natGateways.find(g => g.natGatewayName === desc.natGateway);
            if (!natGateway) {
                throw new pulumi.ResourceError(`Could not find nat gateway named ${desc.natGateway}`, this);
            }

            privateSubnet.createRoute(desc.name, natGateway);
        }
    }

    private addSubnet(type: VpcSubnetType, subnet: x.ec2.Subnet) {
        this.getSubnets(type).push(subnet);
        this.getSubnetIds(type).push(subnet.id);
    }

    public getSubnets(type: VpcSubnetType) {
        switch (type) {
            case "public": return this.publicSubnets;
            case "private": return this.privateSubnets;
            case "isolated": return this.isolatedSubnets;
            default: throw new Error("Unexpected subnet type: " + type);
        }
    }

    public getSubnetIds(type: VpcSubnetType) {
        switch (type) {
            case "public": return this.publicSubnetIds;
            case "private": return this.privateSubnetIds;
            case "isolated": return this.isolatedSubnetIds;
            default: throw new Error("Unexpected subnet type: " + type);
        }
    }

    /**
     * Adds an [awsx.ec2.InternetGateway] to this VPC.  Will fail if this Vpc already has an
     * InternetGateway.
     *
     * @param subnets The subnets to route the InternetGateway to.  Will default to the [public]
     *        subnets of this Vpc if not specified.
     */
    public addInternetGateway(name: string, subnets?: x.ec2.Subnet[],
                              args: aws.ec2.InternetGatewayArgs = {}, opts: pulumi.ComponentResourceOptions = {}) {

        if (this.internetGateway) {
            throw new Error("Cannot add InternetGateway to Vpc that already has one.");
        }

        // See https://docs.aws.amazon.com/vpc/latest/userguide/VPC_Internet_Gateway.html#Add_IGW_Attach_Gateway
        // for more details.
        this.internetGateway = new x.ec2.InternetGateway(name, this, args, opts);

        subnets = subnets || this.publicSubnets;
        for (const subnet of subnets) {
            subnet.createRoute("ig", this.internetGateway);
        }

        return this.internetGateway;
    }

    /**
     * Adds an [awsx.ec2.NatGateway] to this VPC. The NatGateway must be supplied a subnet (normally
     * public) to be placed in.  After adding the NatGateway you should update the route table
     * associated with one or more of your private subnets to point Internet-bound traffic to the
     * NAT gateway. This enables instances in your private subnets to communicate with the internet.
     *
     * This can be done by calling [subnet.createRoute] and passing in the newly created NatGateway.
     */
    public addNatGateway(name: string, args: x.ec2.NatGatewayArgs, opts: pulumi.ComponentResourceOptions = {}) {
        const natGateway = new x.ec2.NatGateway(name, this, args, opts);
        this.natGateways.push(natGateway);
        return natGateway;
    }

    /**
     * Gets the default vpc for the current aws account and region.
     *
     * See https://docs.aws.amazon.com/vpc/latest/userguide/default-vpc.html for more details.
     *
     * Note: the no-arg version of this call is not recommended.  It will acquire the default Vpc
     * for the current region and cache it.  Instead, it is recommended that the `getDefault(opts)`
     * version be used instead.  This version will properly respect providers.
     */
    public static getDefault(opts: pulumi.InvokeOptions = {}): pulumi.Output<Vpc> {
        return pulumi.output(Vpc.getDefaultValue(opts));
    }

    /**
     * Gets the default vpc for the current aws account and region.
     *
     * See https://docs.aws.amazon.com/vpc/latest/userguide/default-vpc.html for more details.
     *
     * Note: the no-arg version of this call is not recommended.  It will acquire the default Vpc
     * for the current region and cache it.  Instead, it is recommended that the `getDefault(opts)`
     * version be used instead.  This version will properly respect providers.
     */
    public static async getDefaultValue(opts: pulumi.InvokeOptions = {}): Promise<Vpc> {
        // Pull out the provider to ensure we're looking up the default vpc in the right location.
        // Note that we do not pass 'parent' along as we want the default vpc to always be parented
        // logically by hte stack.
        const provider = Vpc.getProvider(opts);

        // And we want to be able to return the same Vpc object instance if it represents the same
        // logical default vpc instance for the AWS account.  Fortunately Vpcs have unique ids for
        // an account.  So we just map from the id to the Vpc instance we hydrate.  If asked again
        // for the same id we can just return the same instance.
        const getVpcResult = await aws.ec2.getVpc({ default: true }, { provider });
        const vpcId = getVpcResult.id;
        let vpc = defaultVpcs.get(vpcId);
        if (!vpc) {
            vpc = Vpc.computeDefault(vpcId, provider);
            defaultVpcs.set(vpcId, vpc);
        }

        return vpc;
    }

    private static getProvider(opts: pulumi.InvokeOptions = {}) {
        // Pull out the provider to ensure we're looking up the default vpc in the right location.
        // Note that we do not pass 'parent' along as we want the default vpc to always be parented
        // logically by hte stack.
        const provider = opts.provider ? opts.provider :
                         opts.parent   ? opts.parent.getProvider("aws::") : undefined;
        return provider;
    }

    private static async computeDefault(vpcId: string, provider: pulumi.ProviderResource | undefined) {
        // back compat.  We always would just use the first two public subnets of the region
        // we're in.  So preserve that, even though we could get all of them here.  Pulling in
        // more than the two we pulled in before could have deep implications for clients as
        // those subnets are used to make many downstream resource-creating decisions.
        const getSubnetIdsResult = await aws.ec2.getSubnetIds({ vpcId }, { provider });
        const publicSubnetIds = getSubnetIdsResult.ids.slice(0, 2);

        // Generate the name as `default-` + the actual name.  For back compat with how we
        // previously named things, also create an alias from "default-vpc" to this name for
        // the very first default Vpc we create as that's how we used to name them.
        const vpcName = "default-" + vpcId;

        const aliases = defaultVpcs.size === 0
            ? [{ name: "default-vpc" }]
            : [];

        return Vpc.fromExistingIds(vpcName, { vpcId, publicSubnetIds }, { aliases, provider });
    }

    /**
     * Get an existing Vpc resource's state with the given name and IDs of its relevant
     * sub-resources. This will not cause a VPC (or any sub-resources) to be created, and removing
     * this Vpc from your pulumi application will not cause the existing cloud resource (or
     * sub-resources) to be destroyed.
     */
    public static fromExistingIds(name: string, idArgs: ExistingVpcIdArgs, opts?: pulumi.ComponentResourceOptions) {
        const vpc = new Vpc(name, {
            vpc: aws.ec2.Vpc.get(name, idArgs.vpcId, {}, opts),
        }, opts);

        getExistingSubnets(vpc, name, "public", idArgs.publicSubnetIds);
        getExistingSubnets(vpc, name, "private", idArgs.privateSubnetIds);
        getExistingSubnets(vpc, name, "isolated", idArgs.isolatedSubnetIds);

        // Pass along aliases so that the previously unparented resources are now properly parented
        // to the vpc.
        if (idArgs.internetGatewayId) {
            const igName = `${name}-ig`;
            vpc.internetGateway = new x.ec2.InternetGateway(igName, vpc, {
                internetGateway: aws.ec2.InternetGateway.get(igName, idArgs.internetGatewayId, {}, { parent: vpc }),
            }, { parent: vpc, aliases: [{ parent: pulumi.rootStackResource }] });
        }

        if (idArgs.natGatewayIds) {
            for (let i = 0, n = idArgs.natGatewayIds.length; i < n; i++) {
                const natGatewayId = idArgs.natGatewayIds[i];
                const natName = `${name}-nat-${i}`;
                vpc.natGateways.push(new x.ec2.NatGateway(natName, vpc, {
                    natGateway: aws.ec2.NatGateway.get(natName, natGatewayId, {}, { parent: vpc }),
                }, { parent: vpc, aliases: [{ parent: pulumi.rootStackResource }] }));
            }
        }

        return vpc;
    }
}

utils.Capture(Vpc.prototype).addInternetGateway.doNotCapture = true;
utils.Capture(Vpc.prototype).addNatGateway.doNotCapture = true;
utils.Capture(Vpc.prototype).partition.doNotCapture = true;
<<<<<<< HEAD

async function getAvailabilityZones(
        parent: pulumi.Resource | undefined,
        provider: pulumi.ProviderResource | undefined,
        requestedCount: "all" | number | undefined): Promise<topology.AvailabilityZoneDescription[]> {
=======
>>>>>>> f3ac9909

    const result = await aws.getAvailabilityZones(/*args:*/ undefined, { provider });
    if (result.names.length !== result.zoneIds.length) {
        throw new pulumi.ResourceError("Availability zones for region had mismatched names and ids.", parent);
    }

    const descriptions: topology.AvailabilityZoneDescription[] = [];
    for (let i = 0, n = result.names.length; i < n; i++) {
        descriptions.push({ name: result.names[i], id: result.zoneIds[i] });
    }

    const count =
        typeof requestedCount === "number" ? requestedCount :
        requestedCount === "all" ? descriptions.length : 2;

    return descriptions.slice(0, count);
}

function shouldCreateNatGateways(vpc: Vpc, numberOfNatGateways: number) {
    return vpc.privateSubnets.length > 0 && numberOfNatGateways > 0 && vpc.publicSubnets.length > 0;
}

function getExistingSubnets(vpc: Vpc, vpcName: string, type: VpcSubnetType, inputs: pulumi.Input<string>[] = []) {
    const subnets = vpc.getSubnets(type);
    const subnetIds = vpc.getSubnetIds(type);

    for (let i = 0, n = inputs.length; i < n; i++) {
        const subnetName = `${vpcName}-${type}-${i}`;
        const subnet = new x.ec2.Subnet(subnetName, vpc, {
            subnet: aws.ec2.Subnet.get(subnetName, inputs[i], /*state:*/undefined, { parent: vpc }),
        }, { parent: vpc });

        subnets.push(subnet);
        subnetIds.push(subnet.id);
    }
}

/**
 * The type of this subet.
 *
 * 1. A "public" subnet will route traffic to an [InternetGateway].  If you specify a public subnet
 *    this InternetGateway will be created on your behalf and traffic will be routed accordingly.
 * 2. A "private" subnet is similar to "public" except that the subnet will not have a route to the
 *    [InternetGateway].  Instead, there will be a route entry setup for the NatGateway in that
 *    availability zone to the subnet.
 * 3. Unlike "public" or "private" subnets, an "isolated" subnet has no routing specified at all.
 */
export type VpcSubnetType = "public" | "private" | "isolated";

/**
 * Information that controls how each vpc subnet should be created for each availability zone. By
 * default, the Vpc will control actually creating the appropriate subnets in each zone depending on
 * the values specified in this type.  This help ensure that each subnet will reside entirely within
 * one Availability Zone and cannot span zones.
 *
 * For finer control of the locations of the subnets, specify the [location] property for all the
 * subnets.
 *
 * See https://docs.aws.amazon.com/vpc/latest/userguide/VPC_Subnets.html for more details.
 */
export interface VpcSubnetArgs {
    /**
     * The type of subnet to make in each availability zone.
     */
    type: VpcSubnetType;

    /**
     * An optional name to use as part of the subnet name.  If not provided, will be set to
     * "public"/"private"/"isolated" depending on the [type] of this subnet.  Required if making
     * multiple subnets with the same type.
     */
    name?: string;

    /**
     * The number of leading bits in the Vpc cidrBlock to use to define the cidrBlock for this
     * subnet. By providing masking bits, this can be computed in a way that ensures that each
     * subnet has a distinct block.
     *
     * If this is not provided, the cidrBlock for the vpc will be appropriately split based on the
     * number of subnets and availability zones there are.
     *
     * The allowed mask size is between a 28 netmask and 16 netmask.  See
     * https://docs.aws.amazon.com/vpc/latest/userguide/VPC_Subnets.html for more details.
     *
     * If this property is provided, [location] cannot be provided.
     */
    cidrMask?: number;

    /**
     * More precise information about the location of this subnet.  Can either be a simple CidrBlock
     * (i.e. 10.0.0.0/24), or a richer object describing the CidrBlocks and Availability Zone for
     * the subnet.
     *
     * If this property is provided, [cidrMask] cannot be provided.
     *
     * If only a CidrBlock is provided here, then the subnet will be placed in the first
     * availability zone for the region.
     *
     * If this property is provided for one subnet, it must be provided for all subnets.
     */
    location?: CidrBlock | VpcSubnetLocation;

    /**
     * Specify true to indicate that network interfaces created in the specified subnet should be
     * assigned an IPv6 address. Defaults to the value of VpcArgs.assignGeneratedIpv6CidrBlock.
     */
    assignIpv6AddressOnCreation?: pulumi.Input<boolean>;

    /**
     * Specify true to indicate that instances launched into the subnet should be assigned a public
     * IP address. Default's to `true` if `type` is `public`.  `false` otherwise.
     */
    mapPublicIpOnLaunch?: pulumi.Input<boolean>;

    tags?: pulumi.Input<aws.Tags>;

    /**
     * Ignore changes to any of the specified properties of the Subnet.
     */
    ignoreChanges?: string[];
}

/**
 * Alias for a cidr block.
 */
export type CidrBlock = string;

export interface VpcSubnetLocation {
    /**
     * The AZ for the subnet.
     */
    availabilityZone?: string;
    /**
     * The AZ ID of the subnet.
     */
    availabilityZoneId?: string;
    /**
     * The CIDR block for the subnet.
     */
    cidrBlock: pulumi.Input<CidrBlock>;
    /**
     * The IPv6 network range for the subnet, in CIDR notation. The subnet size must use a /64
     * prefix length.
     */
    ipv6CidrBlock?: pulumi.Input<string>;
}

export interface ExistingVpcIdArgs {
    /** The id of the VPC. */
    vpcId: pulumi.Input<string>;
    /** The public subnets for the vpc. */
    publicSubnetIds?: pulumi.Input<string>[];
    /** The private subnets for the vpc. */
    privateSubnetIds?: pulumi.Input<string>[];
    /** The isolated subnets for the vpc. */
    isolatedSubnetIds?: pulumi.Input<string>[];
    /** The id of the internet gateway for this VPC */
    internetGatewayId?: pulumi.Input<string>;
    /** The ids of the nat gateways for this VPC */
    natGatewayIds?: pulumi.Input<string>[];
}

function isExistingVpcIdArgs(obj: any): obj is ExistingVpcIdArgs {
    return !!(<ExistingVpcIdArgs>obj).vpcId;
}

export interface ExistingVpcArgs {
    /** The id of the VPC. */
    vpc: aws.ec2.Vpc;
}

function isExistingVpcArgs(obj: any): obj is ExistingVpcArgs {
    return !!(<ExistingVpcArgs>obj).vpc;
}

type OverwriteShape = utils.Overwrite<aws.ec2.VpcArgs, {
    cidrBlock?: CidrBlock;
}>;

export interface VpcArgs {
    /**
     * The information about what subnets to create per availability zone.  Defaults to one public and
     * one private subnet if unspecified.
     */
    subnets?: VpcSubnetArgs[];

    /**
     * The maximum number of availability zones to use in the current region.  Defaults to `2` if
     * unspecified.  Use `"all"` to use all the availability zones in the current region.
     */
    numberOfAvailabilityZones?: number | "all";

    /**
     * The max number of NAT gateways to create if there are any private subnets created.  A NAT
     * gateway enables instances in a private subnet to connect to the internet or other AWS
     * services, but prevent the internet from initiating a connection with those instances. A
     * minimum of '1' gateway is needed if an instance is to be allowed connection to the internet.
     *
     * If this is not set, a nat gateway will be made for each availability zone in the current
     * region. The first public subnet for that availability zone will be the one used to place the
     * nat gateway in.  If less gateways are requested than availability zones, then only that many
     * nat gateways will be created.
     *
     * Private subnets in an availability zone that contains a nat gateway will route through that
     * gateway.  Private subnets in an availability zone that does not contain a nat gateway will be
     * routed to the other nat gateways in a round-robin fashion.
     *
     * See https://docs.aws.amazon.com/vpc/latest/userguide/vpc-nat-gateway.html for more details.
     *
     * Defaults to [numberOfAvailabilityZones].
     */
    numberOfNatGateways?: number;

    /**
     * Requests an Amazon-provided IPv6 CIDR block with a /56 prefix length for the VPC. You cannot
     * specify the range of IP addresses, or the size of the CIDR block. Default is `false`.  If set
     * to `true`, then subnets created will default to `assignIpv6AddressOnCreation: true` as well.
     */
    assignGeneratedIpv6CidrBlock?: pulumi.Input<boolean>;

    /**
     * The CIDR block for the VPC.  Defaults to "10.0.0.0/16" if unspecified.
     */
    cidrBlock?: CidrBlock;
    /**
     * A boolean flag to enable/disable ClassicLink
     * for the VPC. Only valid in regions and accounts that support EC2 Classic.
     * See the [ClassicLink documentation][1] for more information. Defaults false.
     */
    enableClassiclink?: pulumi.Input<boolean>;
    /**
     * A boolean flag to enable/disable ClassicLink DNS Support for the VPC.
     * Only valid in regions and accounts that support EC2 Classic.
     */
    enableClassiclinkDnsSupport?: pulumi.Input<boolean>;
    /**
     * A boolean flag to enable/disable DNS hostnames in the VPC. Defaults to true if unspecified.
     */
    enableDnsHostnames?: pulumi.Input<boolean>;
    /**
     * A boolean flag to enable/disable DNS support in the VPC. Defaults true if unspecified.
     */
    enableDnsSupport?: pulumi.Input<boolean>;
    /**
     * A tenancy option for instances launched into the VPC.  Defaults to "default" if unspecified.
     */
    instanceTenancy?: pulumi.Input<"default" | "dedicated">;
    /**
     * A mapping of tags to assign to the resource.
     */
    tags?: pulumi.Input<aws.Tags>;
}

interface InternalVpcArgs extends VpcArgs {
    availabilityZones: topology.AvailabilityZoneDescription[];
}

// Make sure our exported args shape is compatible with the overwrite shape we're trying to provide.
const test1: string = utils.checkCompat<OverwriteShape, VpcArgs>();<|MERGE_RESOLUTION|>--- conflicted
+++ resolved
@@ -100,7 +100,6 @@
         this.registerOutputs();
     }
 
-<<<<<<< HEAD
     public static create(name: string, args: VpcArgs, opts: pulumi.ComponentResourceOptions = {}) {
         return pulumi.output(Vpc.createValue(name, args, opts));
     }
@@ -115,11 +114,7 @@
     }
 
     /** @internal */
-    public async partition(
-=======
-    /** @internal */
     public partition(
->>>>>>> f3ac9909
             name: string, cidrBlock: CidrBlock, availabilityZones: topology.AvailabilityZoneDescription[],
             numberOfNatGateways: number, assignGeneratedIpv6CidrBlock: pulumi.Output<boolean>,
             subnetArgs: VpcSubnetArgs[], opts: pulumi.ComponentResourceOptions) {
@@ -347,14 +342,11 @@
 utils.Capture(Vpc.prototype).addInternetGateway.doNotCapture = true;
 utils.Capture(Vpc.prototype).addNatGateway.doNotCapture = true;
 utils.Capture(Vpc.prototype).partition.doNotCapture = true;
-<<<<<<< HEAD
 
 async function getAvailabilityZones(
         parent: pulumi.Resource | undefined,
         provider: pulumi.ProviderResource | undefined,
         requestedCount: "all" | number | undefined): Promise<topology.AvailabilityZoneDescription[]> {
-=======
->>>>>>> f3ac9909
 
     const result = await aws.getAvailabilityZones(/*args:*/ undefined, { provider });
     if (result.names.length !== result.zoneIds.length) {
