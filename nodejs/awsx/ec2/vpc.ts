// Copyright 2016-2018, Pulumi Corporation.
//
// Licensed under the Apache License, Version 2.0 (the "License");
// you may not use this file except in compliance with the License.
// You may obtain a copy of the License at
//
//     http://www.apache.org/licenses/LICENSE-2.0
//
// Unless required by applicable law or agreed to in writing, software
// distributed under the License is distributed on an "AS IS" BASIS,
// WITHOUT WARRANTIES OR CONDITIONS OF ANY KIND, either express or implied.
// See the License for the specific language governing permissions and
// limitations under the License.

import * as aws from "@pulumi/aws";
import * as pulumi from "@pulumi/pulumi";

import * as x from "..";
import * as topology from "./vpcTopology";

import * as utils from "../utils";

// Mapping from default vpc name to Vpc.
const defaultVpcs = new Map<string, Vpc>();

class VpcData {
    // Convenience properties.  Equivalent to getting the IDs from teh corresponding XxxSubnets
    // properties.
    public readonly publicSubnetIds: pulumi.Output<string>[] = [];
    public readonly privateSubnetIds: pulumi.Output<string>[] = [];
    public readonly isolatedSubnetIds: pulumi.Output<string>[] = [];

    public readonly vpc: aws.ec2.Vpc;
    public readonly id: pulumi.Output<string>;

    public readonly publicSubnets: x.ec2.Subnet[] = [];
    public readonly privateSubnets: x.ec2.Subnet[] = [];
    public readonly isolatedSubnets: x.ec2.Subnet[] = [];

    /**
     * The internet gateway created to allow traffic to/from the internet to the public subnets.
     * Only available if this was created using [VpcArgs].
     */
    public internetGateway?: x.ec2.InternetGateway;

    /**
     * The nat gateways created to allow private subnets access to the internet.
     * Only available if this was created using [VpcArgs].
     */
    public readonly natGateways: x.ec2.NatGateway[] = [];

    private readonly parent: Vpc;

    constructor(name: string, parent: Vpc,
                args: InternalVpcArgs | ExistingVpcArgs | ExistingVpcIdArgs,
                opts: pulumi.ComponentResourceOptions = {}) {
        this.parent = parent;

        if (isExistingVpcArgs(args)) {
            this.vpc = args.vpc;
            this.id = this.vpc.id;
        }
        else if (isExistingVpcIdArgs(args)) {
            this.vpc = aws.ec2.Vpc.get(name, args.vpcId, {}, opts),
            this.id = this.vpc.id;

            getExistingSubnets(this, this.parent, name, "public", args.publicSubnetIds);
            getExistingSubnets(this, this.parent, name, "private", args.privateSubnetIds);
            getExistingSubnets(this, this.parent, name, "isolated", args.isolatedSubnetIds);

            // Pass along aliases so that the previously unparented resources are now properly parented
            // to the vpc.
            if (args.internetGatewayId) {
                const igName = `${name}-ig`;
                this.internetGateway = new x.ec2.InternetGateway(igName, parent, {
                    internetGateway: aws.ec2.InternetGateway.get(igName, args.internetGatewayId, {}, { parent }),
                }, { parent, aliases: [{ parent: pulumi.rootStackResource }] });
            }

            if (args.natGatewayIds) {
                for (let i = 0, n = args.natGatewayIds.length; i < n; i++) {
                    const natGatewayId = args.natGatewayIds[i];
                    const natName = `${name}-nat-${i}`;
                    this.natGateways.push(new x.ec2.NatGateway(natName, parent, {
                        natGateway: aws.ec2.NatGateway.get(natName, natGatewayId, {}, { parent }),
                    }, { parent, aliases: [{ parent: pulumi.rootStackResource }] }));
                }
            }
        }
        else {
            const cidrBlock = args.cidrBlock === undefined ? "10.0.0.0/16" : args.cidrBlock;
            const availabilityZones = args.availabilityZones;

            const numberOfNatGateways = args.numberOfNatGateways === undefined ? availabilityZones.length : args.numberOfNatGateways;
            const assignGeneratedIpv6CidrBlock = utils.ifUndefined(args.assignGeneratedIpv6CidrBlock, false);

            // We previously did not parent the underlying Vpc to this component. We now do. Provide
            // an alias so this doesn't cause resources to be destroyed/recreated for existing
            // stacks.
            this.vpc = new aws.ec2.Vpc(name, {
                ...args,
                cidrBlock,
                enableDnsHostnames: utils.ifUndefined(args.enableDnsHostnames, true),
                enableDnsSupport: utils.ifUndefined(args.enableDnsSupport, true),
                instanceTenancy: utils.ifUndefined(args.instanceTenancy, "default"),
                assignGeneratedIpv6CidrBlock,
            }, { parent, aliases: [{ parent: pulumi.rootStackResource }] });
            this.id = this.vpc.id;

            const subnets = args.subnets || [
                { type: "public" },
                { type: "private" },
            ];

            this.partition(
                name, cidrBlock, availabilityZones, numberOfNatGateways,
                assignGeneratedIpv6CidrBlock, subnets, opts);

            // Create an internet gateway if we have public subnets.
            this.addInternetGateway(name, this.publicSubnets);
        }
    }

    /** @internal */
<<<<<<< HEAD
    public async partition(
=======
    public partition(
>>>>>>> 637a01d0
            name: string, cidrBlock: CidrBlock, availabilityZones: topology.AvailabilityZoneDescription[],
            numberOfNatGateways: number, assignGeneratedIpv6CidrBlock: pulumi.Output<boolean>,
            subnetArgs: VpcSubnetArgs[], opts: pulumi.ComponentResourceOptions) {
        // Create the appropriate subnets.  Default to a single public and private subnet for each
        // availability zone if none were specified.
        const { subnets, natGateways, natRoutes } = topology.create(
            this.parent, name, cidrBlock, this.vpc.ipv6CidrBlock, availabilityZones,
            numberOfNatGateways, assignGeneratedIpv6CidrBlock, subnetArgs);

        for (const desc of subnets) {
            // We previously did not parent the subnet to this component. We now do. Provide an
            // alias so this doesn't cause resources to be destroyed/recreated for existing
            // stacks.
            // Only set one of availabilityZone or availabilityZoneId
            const availabilityZone = desc.args.availabilityZone;
            const availabilityZoneId = availabilityZone ? undefined : desc.args.availabilityZoneId;

            const subnet = new x.ec2.Subnet(desc.subnetName, this.parent, {
                ...desc.args,
                availabilityZone,
                availabilityZoneId,
                tags: utils.mergeTags({ type: desc.type, Name: desc.subnetName }, desc.args.tags),
            }, { aliases: [{ parent: opts.parent }], ignoreChanges: desc.ignoreChanges, parent: this.parent });

            this.addSubnet(desc.type, subnet);
        }

        for (const desc of natGateways) {
            const publicSubnet = this.publicSubnets.find(s => s.subnetName === desc.publicSubnet);
            if (!publicSubnet) {
                throw new pulumi.ResourceError(`Could not find public subnet named ${desc.publicSubnet}`, this.parent);
            }

            this.addNatGateway(desc.name, { subnet: publicSubnet });
        }

        for (const desc of natRoutes) {
            const privateSubnet = this.privateSubnets.find(s => s.subnetName === desc.privateSubnet);
            if (!privateSubnet) {
                throw new pulumi.ResourceError(`Could not find private subnet named ${desc.privateSubnet}`, this.parent);
            }

            const natGateway = this.natGateways.find(g => g.natGatewayName === desc.natGateway);
            if (!natGateway) {
                throw new pulumi.ResourceError(`Could not find nat gateway named ${desc.natGateway}`, this.parent);
            }

            privateSubnet.createRoute(desc.name, natGateway);
        }
    }

    private addSubnet(type: VpcSubnetType, subnet: x.ec2.Subnet) {
        this.getSubnets(type).push(subnet);
        this.getSubnetIds(type).push(subnet.id);
    }

    public getSubnets(type: VpcSubnetType) {
        switch (type) {
            case "public": return this.publicSubnets;
            case "private": return this.privateSubnets;
            case "isolated": return this.isolatedSubnets;
            default: throw new Error("Unexpected subnet type: " + type);
        }
    }

    public getSubnetIds(type: VpcSubnetType) {
        switch (type) {
            case "public": return this.publicSubnetIds;
            case "private": return this.privateSubnetIds;
            case "isolated": return this.isolatedSubnetIds;
            default: throw new Error("Unexpected subnet type: " + type);
        }
    }

    /**
     * Adds an [awsx.ec2.InternetGateway] to this VPC.  Will fail if this Vpc already has an
     * InternetGateway.
     *
     * @param subnets The subnets to route the InternetGateway to.  Will default to the [public]
     *        subnets of this Vpc if not specified.
     */
    public addInternetGateway(name: string, subnets?: x.ec2.Subnet[],
                              args: aws.ec2.InternetGatewayArgs = {},
                              opts: pulumi.ComponentResourceOptions = {}) {

        if (this.internetGateway) {
            throw new Error("Cannot add InternetGateway to Vpc that already has one.");
        }

        // See https://docs.aws.amazon.com/vpc/latest/userguide/VPC_Internet_Gateway.html#Add_IGW_Attach_Gateway
        // for more details.
        this.internetGateway = new x.ec2.InternetGateway(name, this.parent, args, opts);

        subnets = subnets || this.publicSubnets;
        for (const subnet of subnets) {
            subnet.createRoute("ig", this.internetGateway);
        }

        return this.internetGateway;
    }

    /**
     * Adds an [awsx.ec2.NatGateway] to this VPC. The NatGateway must be supplied a subnet (normally
     * public) to be placed in.  After adding the NatGateway you should update the route table
     * associated with one or more of your private subnets to point Internet-bound traffic to the
     * NAT gateway. This enables instances in your private subnets to communicate with the internet.
     *
     * This can be done by calling [subnet.createRoute] and passing in the newly created NatGateway.
     */
    public addNatGateway(name: string, args: x.ec2.NatGatewayArgs, opts: pulumi.ComponentResourceOptions = {}) {
        const natGateway = new x.ec2.NatGateway(name, this.parent, args, opts);
        this.natGateways.push(natGateway);
        return natGateway;
    }

    public static async computeDefault(name: string, vpc: Vpc, vpcId: string, provider: pulumi.ProviderResource | undefined) {
        // back compat.  We always would just use the first two public subnets of the region
        // we're in.  So preserve that, even though we could get all of them here.  Pulling in
        // more than the two we pulled in before could have deep implications for clients as
        // those subnets are used to make many downstream resource-creating decisions.
        const getSubnetIdsResult = await aws.ec2.getSubnetIds({ vpcId }, { provider });
        const publicSubnetIds = getSubnetIdsResult.ids.slice(0, 2);

        // // Generate the name as `default-` + the actual name.  For back compat with how we
        // // previously named things, also create an alias from "default-vpc" to this name for
        // // the very first default Vpc we create as that's how we used to name them.
        // const vpcName = "default-" + vpcId;

        // const aliases = defaultVpcs.size === 0
        //     ? [{ name: "default-vpc" }]
        //     : [];

        return new VpcData(name, vpc, { vpcId, publicSubnetIds }, { provider });
    }
}

utils.Capture(VpcData.prototype).addInternetGateway.doNotCapture = true;
utils.Capture(VpcData.prototype).addNatGateway.doNotCapture = true;
utils.Capture(VpcData.prototype).partition.doNotCapture = true;

export class Vpc extends pulumi.ComponentResource {
    public readonly id: pulumi.Output<string>;

    private readonly _underlyingData: Promise<VpcData>;

    constructor(name: string, args: VpcArgs | ExistingVpcArgs | ExistingVpcIdArgs, opts?: pulumi.ComponentResourceOptions)
    constructor(name: string, args: DefaultVpcArgs, opts?: pulumi.ComponentResourceOptions)
    constructor(name: string, args: VpcArgs | ExistingVpcArgs | ExistingVpcIdArgs | DefaultVpcArgs, opts: pulumi.ComponentResourceOptions = {}) {
        super("awsx:x:ec2:Vpc", name, {}, opts);

        if (isExistingVpcArgs(args)) {
            this._underlyingData = this.initializeExistingVpcArgs(name, args, opts);
        }
        else if (isExistingVpcIdArgs(args)) {
            this._underlyingData = this.initializeExistingVpcIdArgs(name, args, opts);
        }
        else if (isDefaultVpcArgs(args)) {
            this._underlyingData = this.initializeDefaultVpcArgs(name, args.opts);
        }
        else {
            this._underlyingData = this.initializeVpcArgs(name, args, opts);
        }

        this.id = pulumi.output(this._underlyingData.then(v => v.id));
        this._underlyingData.then(_ => this.registerOutputs());
    }

    /** @internal */
    public async initializeExistingVpcArgs(name: string, args: x.ec2.ExistingVpcArgs, opts: pulumi.ComponentResourceOptions): Promise<VpcData> {
        return new VpcData(name, this, args, opts);
    }

    /** @internal */
    public async initializeExistingVpcIdArgs(name: string, args: x.ec2.ExistingVpcIdArgs, opts: pulumi.ComponentResourceOptions): Promise<VpcData> {
        return new VpcData(name, this, args, opts);
    }

    /** @internal */
    public async initializeVpcArgs(name: string, args: x.ec2.VpcArgs, opts: pulumi.ComponentResourceOptions): Promise<VpcData> {
        const provider = Vpc.getProvider(opts);
        const availabilityZones = await getAvailabilityZones(opts.parent, provider, args.numberOfAvailabilityZones);

        return new VpcData(name, this, {
            ...args,
            availabilityZones,
        }, opts);
    }

    private static getProvider(opts: pulumi.InvokeOptions = {}) {
        // Pull out the provider to ensure we're looking up the default vpc in the right location.
        // Note that we do not pass 'parent' along as we want the default vpc to always be parented
        // logically by hte stack.
        const provider = opts.provider ? opts.provider :
                         opts.parent   ? opts.parent.getProvider("aws::") : undefined;
        return provider;
    }

    // Convenience properties.  Equivalent to getting the IDs from teh corresponding XxxSubnets
    // properties.
    public get publicSubnetIds() { return this._underlyingData.then(v => v.publicSubnetIds); }
    public get privateSubnetIds() { return this._underlyingData.then(v => v.privateSubnetIds); }
    public get isolatedSubnetIds() { return this._underlyingData.then(v => v.isolatedSubnetIds); }

    public get vpc() { return this._underlyingData.then(v => v.vpc); }

    public get publicSubnets() { return this._underlyingData.then(v => v.publicSubnets); }
    public get privateSubnets() { return this._underlyingData.then(v => v.privateSubnets); }
    public get isolatedSubnets() { return this._underlyingData.then(v => v.isolatedSubnets); }

    /**
     * The internet gateway created to allow traffic to/from the internet to the public subnets.
     * Only available if this was created using [VpcArgs].
     */
    public get internetGateway() { return this._underlyingData.then(v => v.internetGateway); }

    /**
     * The nat gateways created to allow private subnets access to the internet.
     * Only available if this was created using [VpcArgs].
     */
    public get natGateways() { return this._underlyingData.then(v => v.natGateways); }

    public async addInternetGateway(
        name: string, subnets?: x.ec2.Subnet[],
        args: aws.ec2.InternetGatewayArgs = {}, opts: pulumi.ComponentResourceOptions = {}) {

        const vpc = await this._underlyingData;
        vpc.addInternetGateway(name, subnets, args, opts);
    }

    public async addNatGateway(name: string, args: x.ec2.NatGatewayArgs, opts: pulumi.ComponentResourceOptions = {}) {
        const vpc = await this._underlyingData;
        vpc.addNatGateway(name, args, opts);
    }

    /**
     * Get an existing Vpc resource's state with the given name and IDs of its relevant
     * sub-resources. This will not cause a VPC (or any sub-resources) to be created, and removing
     * this Vpc from your pulumi application will not cause the existing cloud resource (or
     * sub-resources) to be destroyed.
     */
    public static fromExistingIds(name: string, idArgs: ExistingVpcIdArgs, opts?: pulumi.ComponentResourceOptions) {
        return new Vpc(name, idArgs, opts);
    }

    /**
     * Gets the default vpc for the current aws account and region.
     *
     * See https://docs.aws.amazon.com/vpc/latest/userguide/default-vpc.html for more details.
     *
     * Note: the no-arg version of this call is not recommended.  It will acquire the default Vpc
     * for the current region and cache it.  Instead, it is recommended that the `getDefault(opts)`
     * version be used instead.  This version will properly respect providers.
     */
    public static getDefault(opts: pulumi.InvokeOptions = {}, name?: string): Vpc {
        name = name || "default-vpc";

        let vpc = defaultVpcs.get(name);
        if (!vpc) {
            vpc = new Vpc(name, { isDefault: true, opts }, opts);
            defaultVpcs.set(name, vpc);
        }

        return vpc;
    }

    /** @internal */
    public async initializeDefaultVpcArgs(name: string, opts: pulumi.InvokeOptions = {}): Promise<VpcData> {
        // Pull out the provider to ensure we're looking up the default vpc in the right location.
        // Note that we do not pass 'parent' along as we want the default vpc to always be parented
        // logically by hte stack.
        const provider = Vpc.getProvider(opts);

        // And we want to be able to return the same Vpc object instance if it represents the same
        // logical default vpc instance for the AWS account.  Fortunately Vpcs have unique ids for
        // an account.  So we just map from the id to the Vpc instance we hydrate.  If asked again
        // for the same id we can just return the same instance.
        const getVpcResult = await aws.ec2.getVpc({ default: true }, { provider });
        const vpcId = getVpcResult.id;
        return VpcData.computeDefault(name, this, vpcId, provider);
    }
}

utils.Capture(Vpc.prototype).addInternetGateway.doNotCapture = true;
utils.Capture(Vpc.prototype).addNatGateway.doNotCapture = true;
<<<<<<< HEAD
utils.Capture(Vpc.prototype).initializeExistingVpcArgs.doNotCapture = true;
utils.Capture(Vpc.prototype).initializeExistingVpcIdArgs.doNotCapture = true;
utils.Capture(Vpc.prototype).initializeDefaultVpcArgs.doNotCapture = true;
utils.Capture(Vpc.prototype).initializeVpcArgs.doNotCapture = true;
=======
utils.Capture(Vpc.prototype).partition.doNotCapture = true;
>>>>>>> 637a01d0

async function getAvailabilityZones(
        parent: pulumi.Resource | undefined,
        provider: pulumi.ProviderResource | undefined,
        requestedCount: "all" | number | undefined): Promise<topology.AvailabilityZoneDescription[]> {

    const result = await aws.getAvailabilityZones(/*args:*/ undefined, { provider });
    if (result.names.length !== result.zoneIds.length) {
        throw new pulumi.ResourceError("Availability zones for region had mismatched names and ids.", parent);
    }

    const descriptions: topology.AvailabilityZoneDescription[] = [];
    for (let i = 0, n = result.names.length; i < n; i++) {
        descriptions.push({ name: result.names[i], id: result.zoneIds[i] });
    }

    const count =
        typeof requestedCount === "number" ? requestedCount :
        requestedCount === "all" ? descriptions.length : 2;

    return descriptions.slice(0, count);
}

function getExistingSubnets(vpcData: VpcData, vpc: Vpc, vpcName: string, type: VpcSubnetType, inputs: pulumi.Input<string>[] = []) {
    const subnets = vpcData.getSubnets(type);
    const subnetIds = vpcData.getSubnetIds(type);

    for (let i = 0, n = inputs.length; i < n; i++) {
        const subnetName = `${vpcName}-${type}-${i}`;
        const subnet = new x.ec2.Subnet(subnetName, vpc, {
            subnet: aws.ec2.Subnet.get(subnetName, inputs[i], /*state:*/undefined, { parent: vpc }),
        }, { parent: vpc });

        subnets.push(subnet);
        subnetIds.push(subnet.id);
    }
}

/**
 * The type of this subnet.
 *
 * 1. A "public" subnet will route traffic to an [InternetGateway].  If you specify a public subnet
 *    this InternetGateway will be created on your behalf and traffic will be routed accordingly.
 * 2. A "private" subnet is similar to "public" except that the subnet will not have a route to the
 *    [InternetGateway].  Instead, there will be a route entry setup for the NatGateway in that
 *    availability zone to the subnet.
 * 3. Unlike "public" or "private" subnets, an "isolated" subnet has no routing specified at all.
 */
export type VpcSubnetType = "public" | "private" | "isolated";

/**
 * Information that controls how each vpc subnet should be created for each availability zone. By
 * default, the Vpc will control actually creating the appropriate subnets in each zone depending on
 * the values specified in this type.  This help ensure that each subnet will reside entirely within
 * one Availability Zone and cannot span zones.
 *
 * For finer control of the locations of the subnets, specify the [location] property for all the
 * subnets.
 *
 * See https://docs.aws.amazon.com/vpc/latest/userguide/VPC_Subnets.html for more details.
 */
export interface VpcSubnetArgs {
    /**
     * The type of subnet to make in each availability zone.
     */
    type: VpcSubnetType;

    /**
     * An optional name to use as part of the subnet name.  If not provided, will be set to
     * "public"/"private"/"isolated" depending on the [type] of this subnet.  Required if making
     * multiple subnets with the same type.
     */
    name?: string;

    /**
     * The number of leading bits in the Vpc cidrBlock to use to define the cidrBlock for this
     * subnet. By providing masking bits, this can be computed in a way that ensures that each
     * subnet has a distinct block.
     *
     * If this is not provided, the cidrBlock for the vpc will be appropriately split based on the
     * number of subnets and availability zones there are.
     *
     * The allowed mask size is between a 28 netmask and 16 netmask.  See
     * https://docs.aws.amazon.com/vpc/latest/userguide/VPC_Subnets.html for more details.
     *
     * If this property is provided, [location] cannot be provided.
     */
    cidrMask?: number;

    /**
     * More precise information about the location of this subnet.  Can either be a simple CidrBlock
     * (i.e. 10.0.0.0/24), or a richer object describing the CidrBlocks and Availability Zone for
     * the subnet.
     *
     * If this property is provided, [cidrMask] cannot be provided.
     *
     * If only a CidrBlock is provided here, then the subnet will be placed in the first
     * availability zone for the region.
     *
     * If this property is provided for one subnet, it must be provided for all subnets.
     */
    location?: CidrBlock | VpcSubnetLocation;

    /**
     * Specify true to indicate that network interfaces created in the specified subnet should be
     * assigned an IPv6 address. Defaults to the value of VpcArgs.assignGeneratedIpv6CidrBlock.
     */
    assignIpv6AddressOnCreation?: pulumi.Input<boolean>;

    /**
     * Specify true to indicate that instances launched into the subnet should be assigned a public
     * IP address. Default's to `true` if `type` is `public`.  `false` otherwise.
     */
    mapPublicIpOnLaunch?: pulumi.Input<boolean>;

    tags?: pulumi.Input<aws.Tags>;

    /**
     * Ignore changes to any of the specified properties of the Subnet.
     */
    ignoreChanges?: string[];
}

/**
 * Alias for a cidr block.
 */
export type CidrBlock = string;

export interface VpcSubnetLocation {
    /**
     * The AZ for the subnet.
     */
    availabilityZone?: string;
    /**
     * The AZ ID of the subnet.
     */
    availabilityZoneId?: string;
    /**
     * The CIDR block for the subnet.
     */
    cidrBlock: pulumi.Input<CidrBlock>;
    /**
     * The IPv6 network range for the subnet, in CIDR notation. The subnet size must use a /64
     * prefix length.
     */
    ipv6CidrBlock?: pulumi.Input<string>;
}

export interface ExistingVpcIdArgs {
    /** The id of the VPC. */
    vpcId: pulumi.Input<string>;
    /** The public subnets for the vpc. */
    publicSubnetIds?: pulumi.Input<string>[];
    /** The private subnets for the vpc. */
    privateSubnetIds?: pulumi.Input<string>[];
    /** The isolated subnets for the vpc. */
    isolatedSubnetIds?: pulumi.Input<string>[];
    /** The id of the internet gateway for this VPC */
    internetGatewayId?: pulumi.Input<string>;
    /** The ids of the nat gateways for this VPC */
    natGatewayIds?: pulumi.Input<string>[];
}

function isExistingVpcIdArgs(obj: any): obj is ExistingVpcIdArgs {
    return !!(<ExistingVpcIdArgs>obj).vpcId;
}

interface DefaultVpcArgs {
    isDefault: true;
    opts: pulumi.InvokeOptions;
}

function isDefaultVpcArgs(obj: any): obj is DefaultVpcArgs {
    return (<DefaultVpcArgs>obj).isDefault === true;
}

export interface ExistingVpcArgs {
    /** The id of the VPC. */
    vpc: aws.ec2.Vpc;
}

function isExistingVpcArgs(obj: any): obj is ExistingVpcArgs {
    return !!(<ExistingVpcArgs>obj).vpc;
}

type OverwriteShape = utils.Overwrite<aws.ec2.VpcArgs, {
    cidrBlock?: CidrBlock;
}>;

export interface VpcArgs {
    /**
     * The information about what subnets to create per availability zone.  Defaults to one public and
     * one private subnet if unspecified.
     */
    subnets?: VpcSubnetArgs[];

    /**
     * The maximum number of availability zones to use in the current region.  Defaults to `2` if
     * unspecified.  Use `"all"` to use all the availability zones in the current region.
     */
    numberOfAvailabilityZones?: number | "all";

    /**
     * The max number of NAT gateways to create if there are any private subnets created.  A NAT
     * gateway enables instances in a private subnet to connect to the internet or other AWS
     * services, but prevent the internet from initiating a connection with those instances. A
     * minimum of '1' gateway is needed if an instance is to be allowed connection to the internet.
     *
     * If this is not set, a nat gateway will be made for each availability zone in the current
     * region. The first public subnet for that availability zone will be the one used to place the
     * nat gateway in.  If less gateways are requested than availability zones, then only that many
     * nat gateways will be created.
     *
     * Private subnets in an availability zone that contains a nat gateway will route through that
     * gateway.  Private subnets in an availability zone that does not contain a nat gateway will be
     * routed to the other nat gateways in a round-robin fashion.
     *
     * See https://docs.aws.amazon.com/vpc/latest/userguide/vpc-nat-gateway.html for more details.
     *
     * Defaults to [numberOfAvailabilityZones].
     */
    numberOfNatGateways?: number;

    /**
     * Requests an Amazon-provided IPv6 CIDR block with a /56 prefix length for the VPC. You cannot
     * specify the range of IP addresses, or the size of the CIDR block. Default is `false`.  If set
     * to `true`, then subnets created will default to `assignIpv6AddressOnCreation: true` as well.
     */
    assignGeneratedIpv6CidrBlock?: pulumi.Input<boolean>;

    /**
     * The CIDR block for the VPC.  Defaults to "10.0.0.0/16" if unspecified.
     */
    cidrBlock?: CidrBlock;
    /**
     * A boolean flag to enable/disable ClassicLink
     * for the VPC. Only valid in regions and accounts that support EC2 Classic.
     * See the [ClassicLink documentation][1] for more information. Defaults false.
     */
    enableClassiclink?: pulumi.Input<boolean>;
    /**
     * A boolean flag to enable/disable ClassicLink DNS Support for the VPC.
     * Only valid in regions and accounts that support EC2 Classic.
     */
    enableClassiclinkDnsSupport?: pulumi.Input<boolean>;
    /**
     * A boolean flag to enable/disable DNS hostnames in the VPC. Defaults to true if unspecified.
     */
    enableDnsHostnames?: pulumi.Input<boolean>;
    /**
     * A boolean flag to enable/disable DNS support in the VPC. Defaults true if unspecified.
     */
    enableDnsSupport?: pulumi.Input<boolean>;
    /**
     * A tenancy option for instances launched into the VPC.  Defaults to "default" if unspecified.
     */
    instanceTenancy?: pulumi.Input<"default" | "dedicated">;
    /**
     * A mapping of tags to assign to the resource.
     */
    tags?: pulumi.Input<aws.Tags>;
}

interface InternalVpcArgs extends VpcArgs {
    availabilityZones: topology.AvailabilityZoneDescription[];
}

// Make sure our exported args shape is compatible with the overwrite shape we're trying to provide.
const test1: string = utils.checkCompat<OverwriteShape, VpcArgs>();<|MERGE_RESOLUTION|>--- conflicted
+++ resolved
@@ -121,12 +121,7 @@
         }
     }
 
-    /** @internal */
-<<<<<<< HEAD
-    public async partition(
-=======
     public partition(
->>>>>>> 637a01d0
             name: string, cidrBlock: CidrBlock, availabilityZones: topology.AvailabilityZoneDescription[],
             numberOfNatGateways: number, assignGeneratedIpv6CidrBlock: pulumi.Output<boolean>,
             subnetArgs: VpcSubnetArgs[], opts: pulumi.ComponentResourceOptions) {
@@ -411,14 +406,10 @@
 
 utils.Capture(Vpc.prototype).addInternetGateway.doNotCapture = true;
 utils.Capture(Vpc.prototype).addNatGateway.doNotCapture = true;
-<<<<<<< HEAD
 utils.Capture(Vpc.prototype).initializeExistingVpcArgs.doNotCapture = true;
 utils.Capture(Vpc.prototype).initializeExistingVpcIdArgs.doNotCapture = true;
 utils.Capture(Vpc.prototype).initializeDefaultVpcArgs.doNotCapture = true;
 utils.Capture(Vpc.prototype).initializeVpcArgs.doNotCapture = true;
-=======
-utils.Capture(Vpc.prototype).partition.doNotCapture = true;
->>>>>>> 637a01d0
 
 async function getAvailabilityZones(
         parent: pulumi.Resource | undefined,
