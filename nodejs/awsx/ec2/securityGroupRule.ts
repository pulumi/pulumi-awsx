// Copyright 2016-2018, Pulumi Corporation.
//
// Licensed under the Apache License, Version 2.0 (the "License");
// you may not use this file except in compliance with the License.
// You may obtain a copy of the License at
//
//     http://www.apache.org/licenses/LICENSE-2.0
//
// Unless required by applicable law or agreed to in writing, software
// distributed under the License is distributed on an "AS IS" BASIS,
// WITHOUT WARRANTIES OR CONDITIONS OF ANY KIND, either express or implied.
// See the License for the specific language governing permissions and
// limitations under the License.

import * as aws from "@pulumi/aws";
import * as pulumi from "@pulumi/pulumi";

import * as x from "..";
import * as utils from "../utils";

export interface SecurityGroupRuleLocation {
    /**
     * List of CIDR blocks. Cannot be specified with `sourceSecurityGroupId`.
     */
    cidrBlocks?: pulumi.Input<pulumi.Input<string>[]>;

    /**
     * List of IPv6 CIDR blocks.
     */
    ipv6CidrBlocks?: pulumi.Input<pulumi.Input<string>[]>;

    /**
     * The security group id to allow access to/from, depending on the `type`. Cannot be specified
     * with `cidrblocks`.
     */
    sourceSecurityGroupId?: pulumi.Input<string>;
}

export type SecurityGroupRuleProtocol = "-1" | "tcp" | "udp" | "icmp";

export interface SecurityGroupRulePorts {
    /**
     * The protocol. If not icmp, tcp, udp, or all use the [protocol
     * number](https://www.iana.org/assignments/protocol-numbers/protocol-numbers.xhtml)
     */
    protocol: pulumi.Input<SecurityGroupRuleProtocol>;
    /**
     * The start port (or ICMP type number if protocol is "icmp").
     */
    fromPort: pulumi.Input<number>;
    /**
     * The end port (or ICMP code if protocol is "icmp").  Defaults to 'fromPort' if not specified.
     */
    toPort?: pulumi.Input<number>;
}

export class AnyIPv4Location implements SecurityGroupRuleLocation {
    public readonly cidrBlocks = ["0.0.0.0/0"];
}

export class AnyIPv6Location implements SecurityGroupRuleLocation {
    // From https://docs.aws.amazon.com/vpc/latest/userguide/VPC_SecurityGroups.html
    // "::/0" - Allow all outbound IPv6 traffic.
    public readonly ipv6CidrBlocks = ["::/0"];
}

export class TcpPorts implements SecurityGroupRulePorts {
    public readonly protocol = "tcp";
    constructor(public readonly fromPort: pulumi.Input<number>,
                public readonly toPort?: pulumi.Input<number>) {
    }
}

const maxPort = 65535;

export class AllTcpPorts extends TcpPorts {
    constructor() {
        super(0, maxPort);
    }
}

export class UdpPorts implements SecurityGroupRulePorts {
    public readonly protocol = "udp";
    constructor(public readonly fromPort: pulumi.Input<number>,
                public readonly toPort?: pulumi.Input<number>) {
    }
}

export class AllUdpPorts extends UdpPorts {
    constructor() {
        super(0, maxPort);
    }
}

export class IcmpPorts implements SecurityGroupRulePorts {
    public readonly protocol = "icmp";
    constructor(public readonly fromPort: pulumi.Input<number>,
                public readonly toPort?: pulumi.Input<number>) {
    }
}

export class AllTraffic implements SecurityGroupRulePorts {
    public readonly protocol = "-1";
    public readonly fromPort = 0;
    public readonly toPort = 0;
}

export abstract class SecurityGroupRule extends pulumi.ComponentResource {
    public readonly securityGroupRule: aws.ec2.SecurityGroupRule;
    public readonly securityGroup: x.ec2.SecurityGroup;

    constructor(type: string, name: string,
                securityGroup: x.ec2.SecurityGroup,
                args: SecurityGroupRuleArgs, opts: pulumi.ComponentResourceOptions) {
<<<<<<< HEAD

=======
>>>>>>> 028cb275
        super(type, name, {}, { parent: securityGroup, ...opts });

        this.securityGroup = securityGroup;
        this.securityGroupRule = new aws.ec2.SecurityGroupRule(name, {
            ...args,
            securityGroupId: securityGroup.id,
        }, { parent: this });

        this.registerOutputs();
    }

    public static egressArgs(
            destination: SecurityGroupRuleLocation,
            ports: SecurityGroupRulePorts,
            description?: pulumi.Input<string>): EgressSecurityGroupRuleArgs {
        return SecurityGroupRule.createArgs(destination, ports, description);
    }

    public static ingressArgs(
            source: SecurityGroupRuleLocation,
            ports: SecurityGroupRulePorts,
            description?: pulumi.Input<string>): IngressSecurityGroupRuleArgs {
        return SecurityGroupRule.createArgs(source, ports, description);
    }

    private static createArgs(
            location: SecurityGroupRuleLocation,
            ports: SecurityGroupRulePorts,
            description?: pulumi.Input<string>): EgressSecurityGroupRuleArgs & IngressSecurityGroupRuleArgs {
        return {
            ...location,
            ...ports,
            toPort: utils.ifUndefined(ports.toPort, ports.fromPort),
            description,
        };
    }

    public static egress(
        name: string, securityGroup: x.ec2.SecurityGroup,
        destination: SecurityGroupRuleLocation,
        ports: SecurityGroupRulePorts,
        description?: pulumi.Input<string>,
        opts?: pulumi.ComponentResourceOptions) {

        return new EgressSecurityGroupRule(
            name, securityGroup,
            SecurityGroupRule.egressArgs(destination, ports, description),
            opts);
    }

    public static ingress(
        name: string, securityGroup: x.ec2.SecurityGroup,
        source: SecurityGroupRuleLocation,
        ports: SecurityGroupRulePorts,
        description?: pulumi.Input<string>,
        opts?: pulumi.ComponentResourceOptions) {

        return new IngressSecurityGroupRule(
            name, securityGroup,
            SecurityGroupRule.ingressArgs(source, ports, description),
            opts);
    }
}

export class EgressSecurityGroupRule extends SecurityGroupRule {
    constructor(name: string, securityGroup: x.ec2.SecurityGroup,
                args: SimpleSecurityGroupRuleArgs | EgressSecurityGroupRuleArgs,
                opts: pulumi.ComponentResourceOptions = {}) {

        if (x.ec2.isSimpleSecurityGroupRuleArgs(args)) {
            args = x.ec2.SecurityGroupRule.egressArgs(args.location, args.ports, args.description);
        }

        super("awsx:x:ec2:EgressSecurityGroupRule", name, securityGroup, {
            ...args,
            type: "egress",
        }, opts);

        securityGroup.egressRules.push(this);
    }
}

export class IngressSecurityGroupRule extends SecurityGroupRule {
    constructor(name: string, securityGroup: x.ec2.SecurityGroup,
                args: SimpleSecurityGroupRuleArgs | IngressSecurityGroupRuleArgs,
                opts: pulumi.ComponentResourceOptions = {}) {

        if (x.ec2.isSimpleSecurityGroupRuleArgs(args)) {
            args = x.ec2.SecurityGroupRule.ingressArgs(args.location, args.ports, args.description);
        }

        super("awsx:x:ec2:IngressSecurityGroupRule", name, securityGroup, {
            ...args,
            type: "ingress",
        }, opts);

        securityGroup.ingressRules.push(this);
    }
}

type OverwriteSecurityGroupRuleArgs = utils.Overwrite<aws.ec2.SecurityGroupRuleArgs, {
    securityGroupId?: never;
    type: pulumi.Input<"ingress" | "egress">;
}>;

export interface SecurityGroupRuleArgs {
    /**
     * List of CIDR blocks. Cannot be specified with `source_security_group_id`.
     */
    cidrBlocks?: pulumi.Input<pulumi.Input<string>[]>;

    /**
     * Description of the rule.
     */
    description?: pulumi.Input<string>;

    /**
     * The start port (or ICMP type number if protocol is "icmp").
     */
    fromPort: pulumi.Input<number>;

    /**
     * List of IPv6 CIDR blocks.
     */
    ipv6CidrBlocks?: pulumi.Input<pulumi.Input<string>[]>;

    /**
     * List of prefix list IDs (for allowing access to VPC endpoints). Only valid with `egress`.
     */
    prefixListIds?: pulumi.Input<pulumi.Input<string>[]>;

    /**
     * The protocol. If not icmp, tcp, udp, or all use the [protocol
     * number](https://www.iana.org/assignments/protocol-numbers/protocol-numbers.xhtml)
     */
    protocol: pulumi.Input<string>;

    /**
     * If true, the security group itself will be added as
     * a source to this ingress rule.
     */
    self?: pulumi.Input<boolean>;

    /**
     * The security group id to allow access to/from, depending on the `type`. Cannot be specified
     * with `cidr_blocks`.
     */
    sourceSecurityGroupId?: pulumi.Input<string>;

    /**
     * The end port (or ICMP code if protocol is "icmp").
     */
    toPort: pulumi.Input<number>;

    /**
     * The type of rule being created. Valid options are `ingress` (inbound)
     * or `egress` (outbound).
     */
    type: pulumi.Input<"ingress" | "egress">;
}

export interface SimpleSecurityGroupRuleArgs {
    /**
     * The source or destination location of the rule.  This allows controlling of the ipv4 or ipv6
     * cidr blocks for the rule, or the source security group.
     *
     * There are easy ways to provide ingress or egress to the entirety of the ipv4 or ipv6 space by
     * using the AnyIPv4Location and AnyIPv6Location types.
     */
    location: SecurityGroupRuleLocation;

    /**
     * The ports and protocol this rule allows access to/from.  There are easy ways to open anything
     * from a single port, to a wide set of ports, to all ports and all protocols using:
     *
     * [TcpPorts], [AllTcpPorts], [UdpPorts], [AllUdpPorts], [IcmpPorts], [AllTraffic]
     */
    ports: SecurityGroupRulePorts;

    /**
     * Optional description for the rule to make it easier to document in the AWS console.
     */
    description?: pulumi.Input<string>;
}

/** @internal */
export function isSimpleSecurityGroupRuleArgs(obj: any): obj is SimpleSecurityGroupRuleArgs {
    const args = <SimpleSecurityGroupRuleArgs>obj;
    return args && args.location !== undefined && args.ports !== undefined;
}

type OverwriteEgressSecurityGroupRuleArgs = utils.Overwrite<SecurityGroupRuleArgs, {
    type?: never;
}>;

export interface EgressSecurityGroupRuleArgs {
    /**
     * List of CIDR blocks. Cannot be specified with `source_security_group_id`.
     */
    cidrBlocks?: pulumi.Input<pulumi.Input<string>[]>;
    /**
     * Description of the rule.
     */
    description?: pulumi.Input<string>;
    /**
     * The start port (or ICMP type number if protocol is "icmp").
     */
    fromPort: pulumi.Input<number>;
    /**
     * List of IPv6 CIDR blocks.
     */
    ipv6CidrBlocks?: pulumi.Input<pulumi.Input<string>[]>;
    /**
     * List of prefix list IDs (for allowing access to VPC endpoints).
     */
    prefixListIds?: pulumi.Input<pulumi.Input<string>[]>;
    /**
     * The protocol. If not icmp, tcp, udp, or all use the [protocol
     * number](https://www.iana.org/assignments/protocol-numbers/protocol-numbers.xhtml)
     */
    protocol: pulumi.Input<string>;
    /**
     * If true, the security group itself will be added as
     * a source to this ingress rule.
     */
    self?: pulumi.Input<boolean>;
    /**
     * The security group id to allow access to/from,
     * depending on the `type`. Cannot be specified with `cidr_blocks`.
     */
    sourceSecurityGroupId?: pulumi.Input<string>;
    /**
     * The end port (or ICMP code if protocol is "icmp").
     */
    toPort: pulumi.Input<number>;
}

type OverwriteIngressSecurityGroupRuleArgs = utils.Overwrite<SecurityGroupRuleArgs, {
    type?: never;
    prefixListIds?: never;
}>;

export interface IngressSecurityGroupRuleArgs {
    /**
     * List of CIDR blocks. Cannot be specified with `source_security_group_id`.
     */
    cidrBlocks?: pulumi.Input<pulumi.Input<string>[]>;
    /**
     * Description of the rule.
     */
    description?: pulumi.Input<string>;
    /**
     * The start port (or ICMP type number if protocol is "icmp").
     */
    fromPort: pulumi.Input<number>;
    /**
     * List of IPv6 CIDR blocks.
     */
    ipv6CidrBlocks?: pulumi.Input<pulumi.Input<string>[]>;
    /**
     * The protocol. If not icmp, tcp, udp, or all use the [protocol
     * number](https://www.iana.org/assignments/protocol-numbers/protocol-numbers.xhtml)
     */
    protocol: pulumi.Input<string>;
    /**
     * If true, the security group itself will be added as
     * a source to this ingress rule.
     */
    self?: pulumi.Input<boolean>;
    /**
     * The security group id to allow access to/from,
     * depending on the `type`. Cannot be specified with `cidr_blocks`.
     */
    sourceSecurityGroupId?: pulumi.Input<string>;
    /**
     * The end port (or ICMP code if protocol is "icmp").
     */
    toPort: pulumi.Input<number>;
}

// Make sure our exported args shape is compatible with the overwrite shape we're trying to provide.
const test1: string = utils.checkCompat<OverwriteSecurityGroupRuleArgs, SecurityGroupRuleArgs>();
const test2: string = utils.checkCompat<OverwriteEgressSecurityGroupRuleArgs, EgressSecurityGroupRuleArgs>();
const test3: string = utils.checkCompat<OverwriteIngressSecurityGroupRuleArgs, IngressSecurityGroupRuleArgs>();<|MERGE_RESOLUTION|>--- conflicted
+++ resolved
@@ -112,10 +112,6 @@
     constructor(type: string, name: string,
                 securityGroup: x.ec2.SecurityGroup,
                 args: SecurityGroupRuleArgs, opts: pulumi.ComponentResourceOptions) {
-<<<<<<< HEAD
-
-=======
->>>>>>> 028cb275
         super(type, name, {}, { parent: securityGroup, ...opts });
 
         this.securityGroup = securityGroup;
