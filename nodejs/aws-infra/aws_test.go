--- conflicted
+++ resolved
@@ -64,7 +64,6 @@
 			},
 		},
 		{
-<<<<<<< HEAD
 			Dir: path.Join(cwd, "./examples/metabase"),
 			Config: map[string]string{
 				"aws:region":     region,
@@ -75,12 +74,8 @@
 			},
 		},
 		{
-			Dir:       path.Join(cwd, "./examples/fargate"),
-			StackName: addRandomSuffix("containers-fargate"),
-=======
 			Dir:       path.Join(cwd, "./examples/vpc"),
 			StackName: addRandomSuffix("vpc"),
->>>>>>> ebf25153
 			Config: map[string]string{
 				"aws:region": fargateRegion,
 			},
