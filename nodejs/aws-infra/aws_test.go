--- conflicted
+++ resolved
@@ -88,31 +88,34 @@
 				"--diff",
 			},
 			ExtraRuntimeValidation: func(t *testing.T, stackInfo integration.RuntimeValidationStackInfo) {
-				containersRuntimeValidator(fargateRegion, true /*isFargate*/)(t, stackInfo)
-				containersRuntimeValidator(fargateRegion, false /*isFargate*/)(t, stackInfo)
+				out1 := make(chan bool)
+				out2 := make(chan bool)
+				go func() {
+					containersRuntimeValidator(fargateRegion, true /*isFargate*/)(t, stackInfo)
+					out1 <- true
+				}()
+				go func() {
+					containersRuntimeValidator(fargateRegion, false /*isFargate*/)(t, stackInfo)
+					out2 <- true
+				}()
+				<-out1
+				<-out2
+				close(out1)
+				close(out2)
 			},
 		},
 	}
 
-<<<<<<< HEAD
 	longTests := []integration.ProgramTestOptions{}
-
-	allTests := shortTests
-
-	// Only include the long examples on non-Short test runs
-	if !testing.Short() {
-		allTests = append(allTests, longTests...)
-=======
-	var tests []integration.ProgramTestOptions
 
 	// Run the short or long tests depending on the config.  Note that we only run long tests on
 	// travis after already running short tests.  So no need to actually run both at the same time
 	// ever.
+	var tests []integration.ProgramTestOptions
 	if testing.Short() {
 		tests = shortTests
 	} else {
 		tests = longTests
->>>>>>> f5889a54
 	}
 
 	for _, ex := range tests {
