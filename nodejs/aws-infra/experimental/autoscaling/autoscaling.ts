--- conflicted
+++ resolved
@@ -58,11 +58,7 @@
 
         const instance = new aws.ec2.LaunchConfiguration(name, {
             ...args,
-<<<<<<< HEAD
-            securityGroups: (args.securityGroups || []).map(g => g.id),
-=======
             securityGroups: (args.securityGroups || []).map(g => g.instance.id),
->>>>>>> e5b88bbb
             imageId: getEcsAmiId(args.ecsOptimizedAMIName),
             instanceType: utils.ifUndefined(args.instanceType, "t2.micro"),
             iamInstanceProfile: instanceProfile.id,
@@ -94,13 +90,6 @@
 
         const copy = <AutoScalingLaunchConfigurationArgs>{ ...args };
 
-<<<<<<< HEAD
-        // if (copy.securityGroups && (<AutoScalingSecurityGroups>copy.securityGroups).securityGroupIds) {
-        //     delete copy.securityGroups;
-        // }
-
-=======
->>>>>>> e5b88bbb
         if (copy.userData && (<AutoScalingUserData>copy.userData).extraBootcmdLines) {
             delete copy.userData;
         }
@@ -150,20 +139,6 @@
     }
 }
 
-<<<<<<< HEAD
-// function getSecurityGroups(args: AutoScalingLaunchConfigurationArgs): pulumi.Input<pulumi.Input<string>[]> {
-//     const autoScalingSecurityGroups = <AutoScalingSecurityGroups>args.securityGroups;
-
-//     if (autoScalingSecurityGroups && autoScalingSecurityGroups.securityGroupIds) {
-//         return autoScalingSecurityGroups.securityGroupIds();
-//     }
-
-//     return utils.ifUndefined(
-//         <aws.ec2.LaunchConfigurationArgs["securityGroups"]>args.securityGroups, []);
-// }
-
-=======
->>>>>>> e5b88bbb
 const defaultRootBlockDevice = {
     volumeSize: 8, // GiB
     volumeType: "gp2", // default is "standard"
@@ -580,11 +555,7 @@
     ecsOptimizedAMIName?: string;
     instanceType?: pulumi.Input<aws.ec2.InstanceType>;
     placementTenancy?: pulumi.Input<"default" | "dedicated">;
-<<<<<<< HEAD
-    securityGroups?: aws.ec2.SecurityGroup[];
-=======
     securityGroups?: x.ec2.SecurityGroup[];
->>>>>>> e5b88bbb
     userData?: pulumi.Input<string> | AutoScalingUserData;
 }>;
 
@@ -725,11 +696,7 @@
     /**
     * A list of associated security group IDs.
     */
-<<<<<<< HEAD
-   securityGroups?: aws.ec2.SecurityGroup[];
-=======
    securityGroups?: x.ec2.SecurityGroup[];
->>>>>>> e5b88bbb
 
     /**
      * The user data to provide when launching the instance. Do not pass gzip-compressed data via this argument; see `user_data_base64` instead.
