// Copyright 2016-2018, Pulumi Corporation.
//
// Licensed under the Apache License, Version 2.0 (the "License");
// you may not use this file except in compliance with the License.
// You may obtain a copy of the License at
//
//     http://www.apache.org/licenses/LICENSE-2.0
//
// Unless required by applicable law or agreed to in writing, software
// distributed under the License is distributed on an "AS IS" BASIS,
// WITHOUT WARRANTIES OR CONDITIONS OF ANY KIND, either express or implied.
// See the License for the specific language governing permissions and
// limitations under the License.

import * as aws from "@pulumi/aws";
import * as pulumi from "@pulumi/pulumi";

import * as utils from "../../utils";

import * as ecs from ".";
import * as x from "..";

export interface PortInfo {
    /**
     * The cluster this port will be exposed from.
     */
    cluster: ecs.Cluster;
    /**
     * The incoming port where the service exposes the endpoint.
     */
    port: number;
    /**
     * The target port on the backing container.  Defaults to the value of [port].
     */
    targetPort?: number;
    /**
     * Whether the port should be exposed externally.  Defaults to `false`.
     */
    external?: boolean;
    /**
     * The protocol to use for exposing the service:
     *  `tcp`: Expose TCP externally and to the container.  Will create a network load balancer.
     *  `http`: Expose HTTP externally and to the container.  Will create application load balancer.
     *  `https`: Expose HTTPS externally and HTTP to the container.   Will create application load balancer.
     *
     * Defaults to 'tcp' if unspecified.
     */
    protocol?: "tcp" | "http" | "https";

    /**
     * The ARN of the default SSL server certificate. Exactly one certificate is required if the
     * protocol is [https]. For adding additional SSL certificates, see the
     * [`aws_lb_listener_certificate`
     * resource](https://www.terraform.io/docs/providers/aws/r/lb_listener_certificate.html).
     */
    certificateArn?: string;

    /**
     * Additional arguments to control the underlying load balancer that is created.
     */
    loadBalancerArgs?: aws.elasticloadbalancingv2.LoadBalancerArgs;
}

export interface TargetGroupInfo {
    targetGroupArn: string;
    containerPort: number;

    /**
     * If not specified, will be set to [containerPort]
     */
    hostPort?: number;
}

export abstract class LoadBalancer
        extends pulumi.ComponentResource
        implements ecs.ContainerPortMappings {

    public abstract portMappings(): pulumi.Input<aws.ecs.PortMapping[]>;
    public abstract loadBalancers(): pulumi.Input<pulumi.Input<x.ecs.ContainerLoadBalancer>[]>;

<<<<<<< HEAD
    public constructor(type: string, name: string, props: Record<string, any>, opts?: pulumi.ComponentResourceOptions) {
        super(type, name, utils.normalizeProps(props), opts);
=======
    public constructor(type: string, name: string, args: Record<string, any>, opts?: pulumi.ComponentResourceOptions) {
        super(type, name, args, opts);
>>>>>>> 2cd7d6c7
    }

    public static fromTargetGroupInfo(name: string, info: TargetGroupInfo, opts?: pulumi.ComponentResourceOptions) {
        return LoadBalancer.fromTargetGroupInfos(name, [info], opts);
    }

    public static fromTargetGroupInfos(name: string, infos: TargetGroupInfo[], opts?: pulumi.ComponentResourceOptions) {
        return new TargetGroupInfosLoadBalancer(name, infos, opts);
    }

    public static fromPortInfo(name: string, portInfo: PortInfo, opts?: pulumi.ComponentResourceOptions) {
        return new PortInfoLoadBalancer(name, portInfo, opts);
    }
}

export class TargetGroupInfosLoadBalancer extends LoadBalancer {
    portMappings: () => pulumi.Input<aws.ecs.PortMapping[]>;
    loadBalancers: () => pulumi.Input<pulumi.Input<x.ecs.ContainerLoadBalancer>[]>;

    constructor(name: string, targetGroupInfos: TargetGroupInfo[], opts?: pulumi.ComponentResourceOptions) {
        super("awsinfra:x:ecs:TargetGroupInfosLoadBalancer", name, { targetGroupInfos }, opts);

        this.portMappings = () =>
            targetGroupInfos.map(i => {
                const containerPort = i.containerPort;
                const hostPort = i.hostPort !== undefined ? i.hostPort : containerPort;

                return { containerPort, hostPort };
            });

        this.loadBalancers = () =>
            targetGroupInfos.map(i => ({
                    targetGroupArn: i.targetGroupArn,
                    containerPort: i.containerPort,
                }));
    }
}

export class PortInfoLoadBalancer extends LoadBalancer {
    public readonly loadBalancer: aws.elasticloadbalancingv2.LoadBalancer;
    public readonly targetGroup: aws.elasticloadbalancingv2.TargetGroup;
    public readonly listener: aws.elasticloadbalancingv2.Listener;

    portMappings: () => pulumi.Input<aws.ecs.PortMapping[]>;
    loadBalancers: () => pulumi.Input<pulumi.Input<x.ecs.ContainerLoadBalancer>[]>;

    defaultEndpoint: () => pulumi.Output<aws.apigateway.x.Endpoint>;

    constructor(
        name: string,
        portInfo: PortInfo,
        opts?: pulumi.ComponentResourceOptions) {
        super("awsinfra:x:ecs:PortInfoLoadBalancer", name, portInfo, opts);

        let endpoint: pulumi.Output<aws.apigateway.x.Endpoint>;

        // Load balancers need *very* short names, so we unfortunately have to hash here.
        //
        // Note: Technically, we can only support one LB per service, so only the service name
        // is needed here, but we anticipate this will not always be the case, so we include a
        // set of values which must be unique.
        const longName = `${name}-${portInfo.port}`;
        const shortName = utils.sha1hash(`${longName}`);

        // Create an internal load balancer if requested.
        const cluster = portInfo.cluster;
        const internal = cluster.network.usePrivateSubnets && !portInfo.external;

        // See what kind of load balancer to create (application L7 for HTTP(S) traffic, or network L4 otherwise).
        // Also ensure that we have an SSL certificate for termination at the LB, if that was requested.
        const { listenerProtocol, targetProtocol, useAppLoadBalancer, certificateArn } =
            computeLoadBalancerInfo(portInfo);

        const parentOpts = { parent: this };

        const loadBalancerArgs = portInfo.loadBalancerArgs || {};
        const loadBalancer = new aws.elasticloadbalancingv2.LoadBalancer(shortName, {
            ...loadBalancerArgs,
            loadBalancerType: useAppLoadBalancer ? "application" : "network",
            subnets: cluster.network.publicSubnetIds,
            internal: internal,
            // If this is an application LB, we need to associate it with the ECS cluster's security
            // group, so that traffic on any ports can reach it.  Otherwise, leave blank, and
            // default to the VPC's group.
            securityGroups: useAppLoadBalancer ? cluster.securityGroups.map(g => g.instance.id) : undefined,
            tags: { Name: longName },
        }, parentOpts);

                // Create the target group for the new container/port pair.
        const targetGroup = new aws.elasticloadbalancingv2.TargetGroup(shortName, {
            port: portInfo.targetPort || portInfo.port,
            protocol: targetProtocol,
            vpcId: cluster.network.vpcId,
            deregistrationDelay: 180, // 3 minutes
            tags: { Name: longName },
            targetType: "ip",
        }, parentOpts);

        // Listen on the requested port on the LB and forward to the target.
        const listener = new aws.elasticloadbalancingv2.Listener(longName, {
            loadBalancerArn: loadBalancer.arn,
            protocol: listenerProtocol,
            certificateArn: certificateArn,
            port: portInfo.port,
            defaultAction: {
                type: "forward",
                targetGroupArn: targetGroup.arn,
            },
            // If SSL is used, we automatically insert the recommended ELB security policy from
            // http://docs.aws.amazon.com/elasticloadbalancing/latest/application/create-https-listener.html.
            sslPolicy: certificateArn ? "ELBSecurityPolicy-2016-08" : undefined,
        }, parentOpts);

        endpoint = listener.urn.apply(_ => pulumi.output({
            hostname: loadBalancer.dnsName,
            loadBalancer: loadBalancer,
            port: portInfo.port,
        }));

        const portMappings = () => {
            const containerPort = portInfo.targetPort || portInfo.port;
            const portMappings: aws.ecs.PortMapping[] = [{ containerPort }];
            return listener.urn.apply(_ => portMappings);
        };

        const loadBalancers = () =>
            listener.urn.apply(_ => [{
                    targetGroupArn: targetGroup.arn,
                    containerPort: portInfo.targetPort || portInfo.port,
                }]);

        const defaultEndpoint = () => endpoint;

        this.loadBalancer = loadBalancer;
        this.targetGroup = targetGroup;
        this.listener = listener;

        this.portMappings = portMappings;
        this.loadBalancers = loadBalancers;
        this.defaultEndpoint = defaultEndpoint;

        this.registerOutputs({
            loadBalancer,
            targetGroup,
            listener,
        });
    }
}

function computeLoadBalancerInfo(loadBalancerPort: PortInfo) {
    switch (loadBalancerPort.protocol || "tcp") {
        case "https":
            if (!loadBalancerPort.certificateArn) {
                throw new Error("Cannot create Service for HTTPS trafic. No ACM certificate ARN configured.");
            }

            return {
                listenerProtocol: "HTTPS",
                // Set the target protocol to HTTP, so that the ELB terminates the SSL traffic.
                // IDEA: eventually we should let users choose where the SSL termination occurs.
                targetProtocol: "HTTP",
                useAppLoadBalancer: true,
                certificateArn: loadBalancerPort.certificateArn,
            };
        case "http":
            return {
                listenerProtocol: "HTTP",
                targetProtocol: "HTTP",
                useAppLoadBalancer: true,
                certificateArn: undefined,
            };
        case "tcp":
            return {
                listenerProtocol: "TCP",
                targetProtocol: "TCP",
                useAppLoadBalancer: false,
                certificateArn: undefined,
            };
        default:
            throw new Error(`Unrecognized Service protocol: ${loadBalancerPort.protocol}`);
    }
}<|MERGE_RESOLUTION|>--- conflicted
+++ resolved
@@ -78,13 +78,8 @@
     public abstract portMappings(): pulumi.Input<aws.ecs.PortMapping[]>;
     public abstract loadBalancers(): pulumi.Input<pulumi.Input<x.ecs.ContainerLoadBalancer>[]>;
 
-<<<<<<< HEAD
-    public constructor(type: string, name: string, props: Record<string, any>, opts?: pulumi.ComponentResourceOptions) {
-        super(type, name, utils.normalizeProps(props), opts);
-=======
     public constructor(type: string, name: string, args: Record<string, any>, opts?: pulumi.ComponentResourceOptions) {
         super(type, name, args, opts);
->>>>>>> 2cd7d6c7
     }
 
     public static fromTargetGroupInfo(name: string, info: TargetGroupInfo, opts?: pulumi.ComponentResourceOptions) {
