--- conflicted
+++ resolved
@@ -79,18 +79,6 @@
 }
 
 function getLoadBalancers(service: ecs.Service, name: string, args: ServiceArgs) {
-<<<<<<< HEAD
-    let allLoadBalancers: aws.ecs.ServiceArgs["loadBalancers"];
-
-    const serviceLoadBalancers = <ServiceLoadBalancers>args.loadBalancers;
-    if (serviceLoadBalancers && serviceLoadBalancers.loadBalancers) {
-        allLoadBalancers = serviceLoadBalancers.loadBalancers();
-    }
-    else {
-        allLoadBalancers = <aws.ecs.ServiceArgs["loadBalancers"]>args.loadBalancers;
-    }
-
-=======
     const serviceLoadBalancers = <ServiceLoadBalancers>args.loadBalancers;
 
     // Get the initial set of load balancers if specified.
@@ -99,25 +87,15 @@
         : <aws.ecs.ServiceArgs["loadBalancers"]>args.loadBalancers;
 
     // Now walk each container and see if it wants to add load balancer information as well.
->>>>>>> 2cd7d6c7
     for (const containerName of Object.keys(args.taskDefinition.containers)) {
         const container = args.taskDefinition.containers[containerName];
         const serviceLoadBalancers = <x.ecs.ContainerPortMappings>container.portMappings;
 
         if (serviceLoadBalancers && serviceLoadBalancers.loadBalancers) {
-<<<<<<< HEAD
-            const computedLoadBalancers =
-                pulumi.output(serviceLoadBalancers.loadBalancers())
-                      .apply(lbs => lbs.map(lb => ({
-                            ...lb,
-                            containerName,
-                        })));
-=======
             // Containers don't know their own name.  So we add the name in here on their behalf.
             const computedLoadBalancers =
                 pulumi.output(serviceLoadBalancers.loadBalancers())
                       .apply(lbs => lbs.map(lb => ({ ...lb, containerName })));
->>>>>>> 2cd7d6c7
 
             allLoadBalancers = utils.combineArrays(allLoadBalancers, computedLoadBalancers);
         }
