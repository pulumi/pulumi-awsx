--- conflicted
+++ resolved
@@ -12,12 +12,7 @@
         "@pulumi/aws": "^1.0.0"
     },
     "devDependencies": {
-<<<<<<< HEAD
-        "@types/node": "^10.0.0",
-        "typescript": "^3.5.2"
-=======
         "@types/node": "^8.0.0"
->>>>>>> b515c09c
     },
     "peerDependencies": {
         "@pulumi/awsx": "latest"
