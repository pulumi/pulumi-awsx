--- conflicted
+++ resolved
@@ -17,13 +17,8 @@
 import * as pulumi from "@pulumi/pulumi";
 
 const prefix = "infratest";
-<<<<<<< HEAD
-const numberOfAvailabilityZones = 2;
-const instanceType = "t2.small";
-=======
 const numAvailabilityZones = 2;
 const instanceType = "m5.large";
->>>>>>> b515c09c
 
 const config = new pulumi.Config("aws");
 const providerOpts = { provider: new aws.Provider("prov", { region: <aws.Region>config.require("envRegion") }) };
