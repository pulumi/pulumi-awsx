// Copyright 2016-2018, Pulumi Corporation.
//
// Licensed under the Apache License, Version 2.0 (the "License");
// you may not use this file except in compliance with the License.
// You may obtain a copy of the License at
//
//     http://www.apache.org/licenses/LICENSE-2.0
//
// Unless required by applicable law or agreed to in writing, software
// distributed under the License is distributed on an "AS IS" BASIS,
// WITHOUT WARRANTIES OR CONDITIONS OF ANY KIND, either express or implied.
// See the License for the specific language governing permissions and
// limitations under the License.

import * as pulumi from "@pulumi/pulumi";
import * as aws from "@pulumi/aws";
import * as awsx from "@pulumi/awsx";

const config = new pulumi.Config("aws");
const providerOpts = { provider: new aws.Provider("prov", { region: <aws.Region>config.require("envRegion") }) };

console.log("EC2: Update1");

<<<<<<< HEAD
const vpc = awsx.ec2.Vpc.create("testing-1", {}, providerOpts);
const cluster1 = new awsx.ecs.Cluster("testing-1", { vpc }, providerOpts);

const autoScalingGroup = cluster1.createAutoScalingGroup("testing-1", {
    subnetIds: vpc.apply(v => v.publicSubnetIds),
=======
const vpc = new awsx.ec2.Vpc("testing-1", {}, providerOpts);
const cluster1 = new awsx.ecs.Cluster("testing-1", { vpc }, providerOpts);

const autoScalingGroup = cluster1.createAutoScalingGroup("testing-1", {
    subnetIds: vpc.publicSubnetIds,
>>>>>>> f3ac9909
    templateParameters: {
        minSize: 5,
    },
    launchConfigurationArgs: {
        instanceType: "m5.large",
        associatePublicIpAddress: true,
    },
});

<<<<<<< HEAD
const autoScalingGroupId = autoScalingGroup.stack.id;

export const clusterId = cluster1.id;
=======
export let clusterId = cluster1.id;
>>>>>>> f3ac9909
<|MERGE_RESOLUTION|>--- conflicted
+++ resolved
@@ -21,19 +21,11 @@
 
 console.log("EC2: Update1");
 
-<<<<<<< HEAD
 const vpc = awsx.ec2.Vpc.create("testing-1", {}, providerOpts);
 const cluster1 = new awsx.ecs.Cluster("testing-1", { vpc }, providerOpts);
 
 const autoScalingGroup = cluster1.createAutoScalingGroup("testing-1", {
     subnetIds: vpc.apply(v => v.publicSubnetIds),
-=======
-const vpc = new awsx.ec2.Vpc("testing-1", {}, providerOpts);
-const cluster1 = new awsx.ecs.Cluster("testing-1", { vpc }, providerOpts);
-
-const autoScalingGroup = cluster1.createAutoScalingGroup("testing-1", {
-    subnetIds: vpc.publicSubnetIds,
->>>>>>> f3ac9909
     templateParameters: {
         minSize: 5,
     },
@@ -43,10 +35,4 @@
     },
 });
 
-<<<<<<< HEAD
-const autoScalingGroupId = autoScalingGroup.stack.id;
-
-export const clusterId = cluster1.id;
-=======
-export let clusterId = cluster1.id;
->>>>>>> f3ac9909
+export let clusterId = cluster1.id;