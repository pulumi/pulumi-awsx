--- conflicted
+++ resolved
@@ -15,34 +15,19 @@
 import * as pulumi from "@pulumi/pulumi";
 import * as aws from "@pulumi/aws";
 import * as awsx from "@pulumi/awsx";
-<<<<<<< HEAD
+
 import { Config } from "@pulumi/pulumi";
 
 const config1 = new pulumi.Config("aws");
 const providerOpts = { provider: new aws.Provider("prov", { region: <aws.Region>config1.require("envRegion") }) };
 
-=======
-
-import { Config } from "@pulumi/pulumi";
-
-const config1 = new pulumi.Config("aws");
-const providerOpts = { provider: new aws.Provider("prov", { region: <aws.Region>config1.require("envRegion") }) };
-
->>>>>>> 028cb275
 console.log("EC2: Update2");
 
 const vpc = new awsx.ec2.Vpc("testing-1", {}, providerOpts);
 const cluster1 = new awsx.ecs.Cluster("testing-1", { vpc }, providerOpts);
-<<<<<<< HEAD
 
 const autoScalingGroup = cluster1.createAutoScalingGroup("testing-1", {
     subnetIds: vpc.apply(v => v.publicSubnetIds),
-=======
-export const clusterId = cluster1.id;
-
-const autoScalingGroup = cluster1.createAutoScalingGroup("testing-1", {
-    subnetIds: vpc.publicSubnetIds,
->>>>>>> 028cb275
     templateParameters: {
         minSize: 5,
     },
@@ -63,11 +48,7 @@
 });
 
 // A simple NGINX service, scaled out over two containers.
-<<<<<<< HEAD
 const nginxListener = new awsx.lb.NetworkListener("nginx", { vpc, port: 80 }, providerOpts);
-=======
-const nginxListener = new awsx.elasticloadbalancingv2.NetworkListener("nginx", { vpc, port: 80 }, providerOpts);
->>>>>>> 028cb275
 const nginx = new awsx.ecs.EC2Service("nginx", {
     cluster: cluster1,
     taskDefinitionArgs: {
@@ -85,24 +66,14 @@
 const nginxEndpoint = nginxListener.endpoint;
 
 // A simple NGINX service, scaled out over two containers, starting with a task definition.
-<<<<<<< HEAD
-const simpleNginxListener = new awsx.lb.NetworkListener("simple-nginx", { vpc, port: 80 }, providerOpts);
-const simpleNginxTask = new awsx.ecs.EC2TaskDefinition("simple-nginx", {
-=======
 const simpleNginxListener = new awsx.elasticloadbalancingv2.NetworkListener("simple-nginx", { vpc, port: 80 }, providerOpts);
 const simpleNginx = new awsx.ecs.EC2TaskDefinition("simple-nginx", {
->>>>>>> 028cb275
     container: {
         image: "nginx",
         memory: 64,
         portMappings: [simpleNginxListener],
     },
-<<<<<<< HEAD
-}, providerOpts);
-const simpleNginx = simpleNginxTask.createService("examples-simple-nginx", { cluster: cluster1, desiredCount: 1});
-=======
 }, providerOpts).createService("examples-simple-nginx", { cluster: cluster1, desiredCount: 1});
->>>>>>> 028cb275
 
 const simpleNginxEndpoint = simpleNginxListener.endpoint;
 
@@ -116,11 +87,7 @@
                     cacheFrom: true,
                 }),
                 memory: 64,
-<<<<<<< HEAD
                 portMappings: [new awsx.lb.NetworkListener(
-=======
-                portMappings: [new awsx.elasticloadbalancingv2.NetworkListener(
->>>>>>> 028cb275
                     "cached-nginx", { vpc, port: 80 }, providerOpts)],
             },
         },
@@ -139,11 +106,7 @@
                     cacheFrom: {stages: ["build"]},
                 }),
                 memory: 64,
-<<<<<<< HEAD
                 portMappings: [new awsx.lb.NetworkListener(
-=======
-                portMappings: [new awsx.elasticloadbalancingv2.NetworkListener(
->>>>>>> 028cb275
                     "multistage-cached-nginx", { vpc, port: 80 }, providerOpts)],
             },
         },
@@ -151,14 +114,9 @@
     desiredCount: 1,
 }, providerOpts);
 
-<<<<<<< HEAD
-const customWebServerListener = new awsx.lb.NetworkTargetGroup("custom", { vpc, port: 8080 }, providerOpts)
-    .createListener("custom", { port: 80 });
-=======
 const customWebServerListener =
     new awsx.elasticloadbalancingv2.NetworkTargetGroup("custom", { vpc, port: 8080 }, providerOpts)
          .createListener("custom", { port: 80 });
->>>>>>> 028cb275
 
 const customWebServer = new awsx.ecs.EC2Service("custom", {
     cluster: cluster1,
@@ -187,19 +145,11 @@
  * A simple Cache abstration, built on top of a Redis container Service.
  */
 class Ec2Cache {
-<<<<<<< HEAD
-    get!: (key: string) => Promise<string>;
-    set!: (key: string, value: string) => Promise<void>;
-
-    constructor(name: string, memory: number = 128) {
-        const redisListener = new awsx.lb.NetworkListener(name, { vpc, port: 6379 }, providerOpts);
-=======
     get: (key: string) => Promise<string>;
     set: (key: string, value: string) => Promise<void>;
 
     constructor(name: string, memory: number = 128) {
         const redisListener = new awsx.elasticloadbalancingv2.NetworkListener(name, { vpc, port: 6379 }, providerOpts);
->>>>>>> 028cb275
         const redis = new awsx.ecs.EC2Service(name, {
             cluster: cluster1,
             taskDefinitionArgs: {
@@ -265,11 +215,7 @@
 }, providerOpts);
 
 // build an anonymous image:
-<<<<<<< HEAD
-const builtServiceListener = new awsx.lb.NetworkListener("nginx2", { vpc, port: 80 }, providerOpts);
-=======
 const builtServiceListener = new awsx.elasticloadbalancingv2.NetworkListener("nginx2", { vpc, port: 80 }, providerOpts);
->>>>>>> 028cb275
 const builtService = new awsx.ecs.EC2Service("nginx2", {
     cluster: cluster1,
     taskDefinitionArgs: {
@@ -395,18 +341,9 @@
     }],
 }, providerOpts);
 
-<<<<<<< HEAD
 export const autoScalingGroupId = autoScalingGroup.stack.id;
 export const frontendURL = api.url;
 export const ec2VpcId = vpc.apply(v => v.id);
 export const ec2PublicSubnets = vpc.apply(v => v.publicSubnetIds);
 export const ec2PrivateSubnets = vpc.apply(v => v.privateSubnetIds);
-export const ec2IsolatedSubnets = vpc.apply(v => v.isolatedSubnetIds);
-=======
-export let autoScalingGroupId = autoScalingGroup.stack.id;
-export let frontendURL = api.url;
-export let ec2VpcId = vpc.id;
-export let ec2PublicSubnets = vpc.publicSubnetIds;
-export let ec2PrivateSubnets = vpc.privateSubnetIds;
-export let ec2IsolatedSubnets = vpc.isolatedSubnetIds;
->>>>>>> 028cb275
+export const ec2IsolatedSubnets = vpc.apply(v => v.isolatedSubnetIds);