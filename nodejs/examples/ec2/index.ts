// Copyright 2016-2018, Pulumi Corporation.
//
// Licensed under the Apache License, Version 2.0 (the "License");
// you may not use this file except in compliance with the License.
// You may obtain a copy of the License at
//
//     http://www.apache.org/licenses/LICENSE-2.0
//
// Unless required by applicable law or agreed to in writing, software
// distributed under the License is distributed on an "AS IS" BASIS,
// WITHOUT WARRANTIES OR CONDITIONS OF ANY KIND, either express or implied.
// See the License for the specific language governing permissions and
// limitations under the License.

import * as pulumi from "@pulumi/pulumi";
import * as aws from "@pulumi/aws";
import * as awsx from "@pulumi/awsx";

const config = new pulumi.Config("aws");
const providerOpts = { provider: new aws.Provider("prov", { region: <aws.Region>config.require("envRegion") }) };

console.log("EC2: Original");

<<<<<<< HEAD
const vpc = awsx.ec2.Vpc.create("testing-1", {}, providerOpts);
const cluster1 = new awsx.ecs.Cluster("testing-1", { vpc }, providerOpts);
export const clusterId = cluster1.id;
=======
const vpc = new awsx.ec2.Vpc("testing-1", {}, providerOpts);
const cluster1 = new awsx.ecs.Cluster("testing-1", { vpc }, providerOpts);

export let clusterId = cluster1.id;
>>>>>>> f3ac9909
<|MERGE_RESOLUTION|>--- conflicted
+++ resolved
@@ -21,13 +21,7 @@
 
 console.log("EC2: Original");
 
-<<<<<<< HEAD
-const vpc = awsx.ec2.Vpc.create("testing-1", {}, providerOpts);
-const cluster1 = new awsx.ecs.Cluster("testing-1", { vpc }, providerOpts);
-export const clusterId = cluster1.id;
-=======
 const vpc = new awsx.ec2.Vpc("testing-1", {}, providerOpts);
 const cluster1 = new awsx.ecs.Cluster("testing-1", { vpc }, providerOpts);
 
-export let clusterId = cluster1.id;
->>>>>>> f3ac9909
+export let clusterId = cluster1.id;