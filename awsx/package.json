{
  "name": "@pulumi/awsx-provider",
  "version": "${VERSION}",
  "description": "Pulumi Amazon Web Services (AWS) infrastructure components.",
  "license": "Apache-2.0",
  "bin": "bin/index.js",
  "keywords": [
    "pulumi",
    "aws",
    "awsx"
  ],
  "homepage": "https://pulumi.io",
  "repository": "https://github.com/pulumi/pulumi-awsx",
  "scripts": {
    "gen-scripts": "curl https://raw.githubusercontent.com/pulumi/pulumi/master/pkg/codegen/schema/pulumi.json | json2ts -o scripts/pulumi-schema.d.ts --unreachableDefinitions --ignoreMinAndMaxItems",
    "gen-types": "ts-node scripts/generate-provider-types.ts",
    "format": "prettier --list-different --write .",
    "lint": "tslint -c tslint.json -p tsconfig.json",
    "test": "jest",
    "tsc": "tsc --incremental",
    "start": "ts-node index.ts",
    "dedupe-deps": "yarn-deduplicate",
    "check-duplicate-deps": "yarn-deduplicate --fail"
  },
  "//": "Pulumi sub-provider dependencies must be pinned at an exact version because we extract this value to generate the correct dependency in the schema",
  "dependencies": {
<<<<<<< HEAD
    "@pulumi/aws": "6.65.0",
    "@pulumi/docker": "4.6.0",
=======
    "@pulumi/aws": "6.66.2",
>>>>>>> 2f75144e
    "@pulumi/docker-build": "0.0.8",
    "@pulumi/pulumi": "3.144.1",
    "@types/aws-lambda": "^8.10.23",
    "docker-classic": "npm:@pulumi/docker@4.6.0",
    "ip-address": "^8.1.0",
    "mime": "^3.0.0",
    "netmask": "^2.0.2"
  },
  "devDependencies": {
    "@babel/core": "^7.17.9",
    "@babel/preset-env": "^7.16.11",
    "@babel/preset-typescript": "^7.16.7",
    "@types/aws-sdk": "^2.7.0",
    "@types/jest": "^29.0.0",
    "@types/jsbn": "^1.2.32",
    "@types/mime": "^3.0.0",
    "@types/netmask": "^2.0.5",
    "@types/node": "^18",
    "babel-jest": "^29.0.0",
    "fast-check": "^3.13.2",
    "install-peers-cli": "^2.2.0",
    "jest": "^29.0.0",
    "json-schema-to-typescript": "^14.0.5",
    "pkg": "^5.6.0",
    "prettier": "^2.5.1",
    "ts-node": "^10.7.0",
    "tslint": "^6.1.3",
    "typedoc": "^0.25.13",
    "typescript": "^4.6.2",
    "yarn-deduplicate": "^6.0.2"
  },
  "jest": {
    "modulePathIgnorePatterns": [
      "/bin/"
    ],
    "testPathIgnorePatterns": [
      "/node_modules/",
      "/bin/"
    ]
  }
}<|MERGE_RESOLUTION|>--- conflicted
+++ resolved
@@ -24,12 +24,8 @@
   },
   "//": "Pulumi sub-provider dependencies must be pinned at an exact version because we extract this value to generate the correct dependency in the schema",
   "dependencies": {
-<<<<<<< HEAD
-    "@pulumi/aws": "6.65.0",
+    "@pulumi/aws": "6.66.2",
     "@pulumi/docker": "4.6.0",
-=======
-    "@pulumi/aws": "6.66.2",
->>>>>>> 2f75144e
     "@pulumi/docker-build": "0.0.8",
     "@pulumi/pulumi": "3.144.1",
     "@types/aws-lambda": "^8.10.23",
