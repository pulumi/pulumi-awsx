--- conflicted
+++ resolved
@@ -454,7 +454,6 @@
             },
             "type": "object"
         },
-<<<<<<< HEAD
         "awsx:ecr:DockerBuild": {
             "description": "Arguments for building a docker image",
             "properties": {
@@ -571,10 +570,7 @@
                 }
             ]
         },
-        "awsx:ecs:FargateServiceTaskDefinition": {
-=======
         "awsx:ecs:EC2ServiceTaskDefinition": {
->>>>>>> 4404ea98
             "description": "Create a TaskDefinition resource with the given unique name, arguments, and options.\nCreates required log-group and task \u0026 execution roles.\nPresents required Service load balancers if target group included in port mappings.",
             "properties": {
                 "container": {
@@ -1559,7 +1555,6 @@
             },
             "isComponent": true
         },
-<<<<<<< HEAD
         "awsx:ecr:Repository": {
             "description": "A [Repository] represents an [aws.ecr.Repository] along with an associated [LifecyclePolicy] controlling how images are retained in the repo. \n\nDocker images can be built and pushed to the repo using the [buildAndPushImage] method.  This will call into the `@pulumi/docker/buildAndPushImage` function using this repo as the appropriate destination registry.",
             "properties": {
@@ -1619,12 +1614,8 @@
                 "buildAndPushImage": "awsx:ecr:Repository/buildAndPushImage"
             }
         },
-        "awsx:ecs:FargateService": {
-            "description": "Create an ECS Service resource for Fargate with the given unique name, arguments, and options.\nCreates Task definition if `taskDefinitionArgs` is specified.",
-=======
         "awsx:ecs:EC2Service": {
             "description": "Create an ECS Service resource for EC2 with the given unique name, arguments, and options.\nCreates Task definition if `taskDefinitionArgs` is specified.",
->>>>>>> 4404ea98
             "properties": {
                 "service": {
                     "$ref": "/aws/v4.37.1/schema.json#/resources/aws:ecs%2fservice:Service",
