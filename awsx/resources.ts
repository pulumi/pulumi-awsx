--- conflicted
+++ resolved
@@ -14,38 +14,33 @@
 
 import * as pulumi from "@pulumi/pulumi";
 import { Trail } from "./cloudtrail";
-<<<<<<< HEAD
 import { Repository } from "./ecr";
 import { Repository_buildAndPushImage } from "./ecr/buildAndPushImage";
-import { FargateService, FargateTaskDefinition } from "./ecs";
+import {
+    EC2Service,
+    EC2TaskDefinition,
+    FargateService,
+    FargateTaskDefinition,
+} from "./ecs";
 import { ApplicationLoadBalancer } from "./lb";
 import {
     ConstructComponent,
     Functions,
     ResourceConstructor,
 } from "./schema-types";
-=======
-import { EC2Service, EC2TaskDefinition, FargateService, FargateTaskDefinition } from "./ecs";
-import { ApplicationLoadBalancer } from "./lb";
-import { ConstructComponent, ResourceConstructor } from "./schema-types";
 import { Vpc } from "./vpc";
->>>>>>> 4404ea98
 
 const resources: ResourceConstructor = {
     "awsx:cloudtrail:Trail": (...args) => new Trail(...args),
     "awsx:ecs:FargateService": (...args) => new FargateService(...args),
     "awsx:ecs:EC2Service": (...args) => new EC2Service(...args),
-    "awsx:ecs:EC2TaskDefinition": (...args) =>
-        new EC2TaskDefinition(...args),
+    "awsx:ecs:EC2TaskDefinition": (...args) => new EC2TaskDefinition(...args),
     "awsx:ecs:FargateTaskDefinition": (...args) =>
         new FargateTaskDefinition(...args),
     "awsx:lb:ApplicationLoadBalancer": (...args) =>
         new ApplicationLoadBalancer(...args),
-<<<<<<< HEAD
+    "awsx:vpc:Vpc": (...args) => new Vpc(...args),
     "awsx:ecr:Repository": (...args) => new Repository(...args),
-=======
-    "awsx:vpc:Vpc": (...args) => new Vpc(...args),
->>>>>>> 4404ea98
 };
 
 export function construct(
