## 0.18.1 (Unreleased)

- TypeScript typings for awsx.apigateway.API have been updated to be more accurate.
- Application LoadBalancers/Listeners/TargetGroups will now create a default SecurityGroup for their
  LoadBalancer if none is provided.
- Added easier convenience methods overloads on an awsx.ec2.SecurityGroup to make ingress/egress
  rules.
<<<<<<< HEAD
- Add support for [Lambda Authorizers](https://docs.aws.amazon.com/apigateway/latest/developerguide/apigateway-use-lambda-authorizer.html) for API Gateway in TypeScript
=======
- Add TypeScript documentation on API Gateway's Integration Route and Raw Data Route
>>>>>>> de6de6e0

## 0.18.0 (Release March 29, 2019)

### Important

- Moves to the new 0.18.0 version of `@pulumi/aws`.  Version 0.18.0 of `pulumi-aws` is now based on
  v2.2.0 of the AWS Terraform Provider, which has a variety of breaking changes from the previous
  version. See documentation in `@pulumi/aws` repo for more details.

- Add support for request parameter validation to API Gateway as well as documentation

## 0.17.3 (Released March 25, 2019)

- awsx.ec2.Subnets created for a VPC will have a unique `name: VpcName-SubnetType-Index` entry
  provided for them in their tags.  This can help distinguish things when there are many subnets
  created in a vpc.
- NatGateways created as part of creating private subnets in an awsx.ec2.VPC will now be parented
  by the VPC.
- Fixes issue where computation of Fargate Memory/CPU requirements was not being done properly.
- Fixes issue where VPC might fail to create because tags could not be set on its EIPs.

## 0.17.1 (Released March 21, 2019)

- Fixes issue where creating an ApplicationListener would fail with an error of:
    "description" cannot be longer than 255 characters

## 0.17.0 (Released March 5, 2019)

### Important

Updating to v0.17.0 version of `@pulumi/pulumi`.  This is an update that will not play nicely
in side-by-side applications that pull in prior versions of this package.

See https://github.com/pulumi/pulumi/commit/7f5e089f043a70c02f7e03600d6404ff0e27cc9d for more details.

As such, we are rev'ing the minor version of the package from 0.16 to 0.17.  Recent version of `pulumi` will now detect, and warn, if different versions of `@pulumi/pulumi` are loaded into the same application.  If you encounter this warning, it is recommended you move to versions of the `@pulumi/...` packages that are compatible.  i.e. keep everything on 0.16.x until you are ready to move everything to 0.17.x.

## 0.16.5 (Released February 22nd, 2019)

- Supply easy mechanisms to add Internet and NAT gateways to a VPC.
- Change awsx.elasticloadbalancingv2.Listener.endpoint from a method to a property.
- Change awsx.apigateway.ProxyRoute.target to be a richer type to allow extensibility.
- Allow awsx.elasticloadbalancingv2.NetworkListener to be used as ProxyRoute.target to simply
  incoming APIGateway routes to a NetworkListener endpoint.
- Add support for arbitrary APIGateway integration routes (i.e. to any supported aws service).
  Note: this comes with a small breaking change where the names of some apigateway types have
  changed from ProxyXXX to IntegrationXXX.
- Require at least version 0.16.14 of @pulumi/pulumi, in order to support the `deleteBeforeReplace`
  option and improve handling of delete-before-replace.

## 0.16.4 (Release February 5th, 2019)

- Renamed 'aws-infra' package to 'awsx'.
- Moved `aws.apigateway.x.Api` from `@pulumi/aws` into this package under the name `awsx.apigateway.Api`.

## 0.16.3 (Release January 25th, 2019)

- Experimental abstractions have been promoted to supported abstractions.  see new modules for:
  - autoscaling
  - ec2
  - ecs
  - elasticloadbalancingv2

## 0.16.2 (Released December 5th, 2018)

### Improvements

- Add some experimental abstractions for Services and Tasks in the `experimental` module.

## 0.16.1 (Released November 13th, 2018)

### Improvements

- Fix an issue where passing a cluster to another component would fail in some cases.<|MERGE_RESOLUTION|>--- conflicted
+++ resolved
@@ -5,11 +5,8 @@
   LoadBalancer if none is provided.
 - Added easier convenience methods overloads on an awsx.ec2.SecurityGroup to make ingress/egress
   rules.
-<<<<<<< HEAD
+- Add TypeScript documentation on API Gateway's Integration Route and Raw Data Route
 - Add support for [Lambda Authorizers](https://docs.aws.amazon.com/apigateway/latest/developerguide/apigateway-use-lambda-authorizer.html) for API Gateway in TypeScript
-=======
-- Add TypeScript documentation on API Gateway's Integration Route and Raw Data Route
->>>>>>> de6de6e0
 
 ## 0.18.0 (Release March 29, 2019)
 
